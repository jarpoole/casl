--- conflicted
+++ resolved
@@ -40,11 +40,7 @@
     "npm": "^6.0.0"
   },
   "dependencies": {
-<<<<<<< HEAD
-    "sift": "^11.1.8"
-=======
     "sift": "^12.0.0"
->>>>>>> b4fa7027
   },
   "files": [
     "dist",
