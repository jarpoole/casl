--- conflicted
+++ resolved
@@ -64,12 +64,7 @@
     "@semantic-release/npm": "^7.0.5",
     "@types/jest": "^26.0.15",
     "@types/node": "^14.0.5",
-<<<<<<< HEAD
-    "@typescript-eslint/eslint-plugin": "4.5.0",
-=======
     "@typescript-eslint/eslint-plugin": "4.7.0",
-    "babel-jest": "^26.0.0",
->>>>>>> 7e73a23e
     "chai": "^4.1.0",
     "chai-spies": "^1.0.0",
     "eslint": "^7.1.0",
