{
  "name": "@casl/react",
  "version": "2.1.1",
  "description": "React component for CASL which makes it easy to add permissions in any React application",
  "main": "dist/umd/index.js",
  "module": "dist/es5m/index.js",
  "es2015": "dist/es6m/index.mjs",
  "typings": "./index.d.ts",
  "exports": {
    ".": {
      "import": "./dist/es6m/index.mjs",
      "require": "./dist/umd/index.js"
    }
  },
  "repository": {
    "type": "git",
    "url": "https://github.com/stalniy/casl.git"
  },
  "publishConfig": {
    "access": "public"
  },
  "scripts": {
    "prebuild": "npm run build.types",
    "build": "BUILD_TYPES=es5m,es6m,umd rollup -c ../../rollup.config.js -n casl.react -g react:React,prop-types:React.PropTypes,@casl/ability:casl",
    "build.types": "rm -rf dist/types/* && tsc",
    "lint": "eslint --ext .ts,.js src/ spec/",
    "test": "NODE_ENV=test jest --config ../../tools/jest.config.js",
    "prerelease": "npm run lint && npm test && NODE_ENV=production npm run build",
    "release": "semantic-release -e ../../tools/semantic-release"
  },
  "keywords": [
    "casl",
    "react",
    "access control",
    "authorization",
    "acl",
    "cancan",
    "security",
    "permissions"
  ],
  "author": "Sergii Stotskyi <sergiy.stotskiy@gmail.com>",
  "license": "MIT",
  "peerDependencies": {
    "@casl/ability": "^3.0.0 || ^4.0.0 || ^5.1.0-next.15",
    "react": "^15.0.0 || ^16.0.0"
  },
  "devDependencies": {
    "@babel/core": "^7.8.4",
    "@babel/plugin-proposal-class-properties": "^7.8.3",
    "@babel/plugin-proposal-object-rest-spread": "^7.10.0",
    "@babel/plugin-transform-typescript": "^7.10.0",
    "@babel/preset-env": "^7.8.4",
    "@casl/ability": "^5.1.0-next.15",
    "@rollup/plugin-babel": "^5.0.2",
    "@rollup/plugin-node-resolve": "^9.0.0",
    "@semantic-release/changelog": "^5.0.1",
    "@semantic-release/git": "^9.0.0",
    "@semantic-release/github": "^7.0.7",
    "@semantic-release/npm": "^7.0.5",
    "@testing-library/react-hooks": "^3.2.1",
    "@types/node": "^14.0.5",
    "@types/react": "^16.9.19",
<<<<<<< HEAD
    "@typescript-eslint/eslint-plugin": "4.5.0",
=======
    "@typescript-eslint/eslint-plugin": "4.7.0",
    "babel-jest": "^26.0.0",
>>>>>>> 7e73a23e
    "chai": "^4.1.0",
    "chai-spies": "^1.0.0",
    "eslint": "^7.1.0",
    "eslint-config-airbnb-base": "^14.1.0",
    "eslint-config-airbnb-typescript": "^12.0.0",
    "eslint-plugin-import": "^2.20.2",
    "jest": "^26.0.0",
    "react": "^16.3.0",
    "react-test-renderer": "^16.3.0",
    "rollup": "^2.10.9",
    "rollup-plugin-sourcemaps": "^0.6.2",
    "rollup-plugin-terser": "^7.0.0",
    "semantic-release": "17.1.1",
    "ts-jest": "^26.4.4",
    "typescript": "~4.0.3"
  },
  "files": [
    "dist",
    "*.d.ts"
  ]
}<|MERGE_RESOLUTION|>--- conflicted
+++ resolved
@@ -60,12 +60,7 @@
     "@testing-library/react-hooks": "^3.2.1",
     "@types/node": "^14.0.5",
     "@types/react": "^16.9.19",
-<<<<<<< HEAD
-    "@typescript-eslint/eslint-plugin": "4.5.0",
-=======
     "@typescript-eslint/eslint-plugin": "4.7.0",
-    "babel-jest": "^26.0.0",
->>>>>>> 7e73a23e
     "chai": "^4.1.0",
     "chai-spies": "^1.0.0",
     "eslint": "^7.1.0",
