importers:
  .:
    devDependencies:
      '@babel/core': 7.11.6
      '@babel/plugin-proposal-class-properties': 7.10.4_@babel+core@7.11.6
      '@babel/plugin-proposal-object-rest-spread': 7.11.0_@babel+core@7.11.6
      '@babel/plugin-transform-typescript': 7.11.0_@babel+core@7.11.6
      '@babel/preset-env': 7.11.5_@babel+core@7.11.6
      '@rollup/plugin-babel': 5.2.1_@babel+core@7.11.6+rollup@2.28.2
      '@rollup/plugin-node-resolve': 9.0.0_rollup@2.28.2
      '@typescript-eslint/eslint-plugin': 4.7.0_eslint@7.10.0+typescript@4.0.3
      codecov: 3.7.2
      eslint: 7.10.0
      eslint-config-airbnb-base: 14.2.0_d16150454fdcfcb844b1c8b6bcc91ca3
      eslint-config-airbnb-typescript: 12.0.0_6ebe040d5504fe629cc4b7bece03a45f
      eslint-plugin-import: 2.22.1_eslint@7.10.0
      husky: 4.3.0
      lint-staged: 10.4.0
      rollup: 2.28.2
      rollup-plugin-sourcemaps: 0.6.2_rollup@2.28.2
      rollup-plugin-terser: 7.0.2_rollup@2.28.2
      ts-jest: 26.4.4_typescript@4.0.3
      typescript: 4.0.3
    specifiers:
      '@babel/core': ^7.8.4
      '@babel/plugin-proposal-class-properties': ^7.8.3
      '@babel/plugin-proposal-object-rest-spread': ^7.10.0
      '@babel/plugin-transform-typescript': ^7.10.0
      '@babel/preset-env': ^7.8.4
      '@rollup/plugin-babel': ^5.0.2
      '@rollup/plugin-node-resolve': ^9.0.0
      '@typescript-eslint/eslint-plugin': 4.7.0
      codecov: ^3.0.0
      eslint: ^7.1.0
      eslint-config-airbnb-base: ^14.1.0
      eslint-config-airbnb-typescript: ^12.0.0
      eslint-plugin-import: ^2.20.2
      husky: ^4.0.0
      lint-staged: ^10.0.10
      rollup: ^2.10.9
      rollup-plugin-sourcemaps: ^0.6.2
      rollup-plugin-terser: ^7.0.0
      ts-jest: ^26.4.4
      typescript: ~4.0.3
  packages/casl-ability:
    dependencies:
      '@ucast/mongo2js': 1.3.0
    devDependencies:
      '@babel/core': 7.11.6
      '@babel/plugin-proposal-class-properties': 7.10.4_@babel+core@7.11.6
      '@babel/plugin-proposal-object-rest-spread': 7.11.0_@babel+core@7.11.6
      '@babel/plugin-transform-typescript': 7.11.0_@babel+core@7.11.6
      '@babel/preset-env': 7.11.5_@babel+core@7.11.6
      '@rollup/plugin-babel': 5.2.1_@babel+core@7.11.6+rollup@2.28.2
      '@rollup/plugin-node-resolve': 9.0.0_rollup@2.28.2
      '@semantic-release/changelog': 5.0.1_semantic-release@17.1.1
      '@semantic-release/git': 9.0.0_semantic-release@17.1.1
      '@semantic-release/github': 7.1.1_semantic-release@17.1.1
      '@semantic-release/npm': 7.0.6_semantic-release@17.1.1
      '@types/jest': 26.0.15
      '@types/node': 14.11.2
<<<<<<< HEAD
      '@typescript-eslint/eslint-plugin': 4.5.0_eslint@7.10.0+typescript@4.0.3
=======
      '@typescript-eslint/eslint-plugin': 4.7.0_eslint@7.10.0+typescript@4.0.3
      babel-jest: 26.3.0_@babel+core@7.11.6
>>>>>>> 7e73a23e
      chai: 4.2.0
      chai-spies: 1.0.0_chai@4.2.0
      eslint: 7.10.0
      eslint-config-airbnb-base: 14.2.0_d16150454fdcfcb844b1c8b6bcc91ca3
      eslint-config-airbnb-typescript: 12.0.0_6ebe040d5504fe629cc4b7bece03a45f
      eslint-plugin-import: 2.22.1_eslint@7.10.0
      expect-type: 0.9.0
      jest: 26.4.2
      rollup: 2.28.2
      rollup-plugin-sourcemaps: 0.6.2_234a6cd3a876825e4a85aa8d458a02a6
      rollup-plugin-terser: 7.0.2_rollup@2.28.2
<<<<<<< HEAD
      semantic-release: 17.1.1_semantic-release@17.1.1
      ts-jest: 26.4.4_jest@26.4.2+typescript@4.0.3
=======
      semantic-release: 17.1.1
>>>>>>> 7e73a23e
      typescript: 4.0.3
    specifiers:
      '@babel/core': ^7.8.4
      '@babel/plugin-proposal-class-properties': ^7.8.3
      '@babel/plugin-proposal-object-rest-spread': ^7.10.0
      '@babel/plugin-transform-typescript': ^7.10.0
      '@babel/preset-env': ^7.8.4
      '@rollup/plugin-babel': ^5.0.2
      '@rollup/plugin-node-resolve': ^9.0.0
      '@semantic-release/changelog': ^5.0.1
      '@semantic-release/git': ^9.0.0
      '@semantic-release/github': ^7.0.7
      '@semantic-release/npm': ^7.0.5
      '@types/jest': ^26.0.15
      '@types/node': ^14.0.5
<<<<<<< HEAD
      '@typescript-eslint/eslint-plugin': 4.5.0
      '@ucast/mongo2js': ^1.3.0
=======
      '@typescript-eslint/eslint-plugin': 4.7.0
      babel-jest: ^26.0.0
>>>>>>> 7e73a23e
      chai: ^4.1.0
      chai-spies: ^1.0.0
      eslint: ^7.1.0
      eslint-config-airbnb-base: ^14.1.0
      eslint-config-airbnb-typescript: ^12.0.0
      eslint-plugin-import: ^2.20.2
      expect-type: ^0.9.0
      jest: ^26.0.0
      rollup: ^2.10.9
      rollup-plugin-sourcemaps: ^0.6.2
      rollup-plugin-terser: ^7.0.0
      semantic-release: ^17.1.1
      ts-jest: ^26.4.4
      typescript: ~4.0.3
  packages/casl-angular:
    devDependencies:
      '@abraham/reflection': 0.7.0
      '@angular/common': 10.1.6_@angular+core@10.1.6+rxjs@6.6.3
      '@angular/compiler': 10.1.6
      '@angular/compiler-cli': 10.1.6_a28702c91944bf19126577cf2c16eb1d
      '@angular/core': 10.1.6_rxjs@6.6.3+zone.js@0.10.3
      '@angular/platform-browser': 10.1.6_04f723395c0c28a9d9b8a4ace7178ad2
      '@angular/platform-browser-dynamic': 10.1.6_9e69e0bff270204980584bb38190e239
      '@babel/core': 7.11.6
      '@babel/plugin-proposal-class-properties': 7.10.4_@babel+core@7.11.6
      '@babel/plugin-proposal-object-rest-spread': 7.11.0_@babel+core@7.11.6
      '@babel/plugin-transform-typescript': 7.11.0_@babel+core@7.11.6
      '@babel/preset-env': 7.11.5_@babel+core@7.11.6
      '@casl/ability': 'link:../casl-ability'
      '@rollup/plugin-babel': 5.2.1_@babel+core@7.11.6+rollup@2.28.2
      '@rollup/plugin-node-resolve': 9.0.0_rollup@2.28.2
      '@semantic-release/changelog': 5.0.1_semantic-release@17.1.1
      '@semantic-release/git': 9.0.0_semantic-release@17.1.1
      '@semantic-release/github': 7.1.1_semantic-release@17.1.1
      '@semantic-release/npm': 7.0.6_semantic-release@17.1.1
<<<<<<< HEAD
      '@typescript-eslint/eslint-plugin': 4.5.0_eslint@7.10.0+typescript@4.0.3
=======
      '@typescript-eslint/eslint-plugin': 4.7.0_eslint@7.10.0+typescript@4.0.3
      babel-jest: 26.3.0_@babel+core@7.11.6
>>>>>>> 7e73a23e
      chai: 4.2.0
      chai-spies: 1.0.0_chai@4.2.0
      eslint: 7.10.0
      eslint-config-airbnb-base: 14.2.0_d16150454fdcfcb844b1c8b6bcc91ca3
      eslint-config-airbnb-typescript: 12.0.0_6ebe040d5504fe629cc4b7bece03a45f
      eslint-plugin-import: 2.22.1_eslint@7.10.0
      jest: 26.4.2
      jest-zone-patch: 0.0.10_zone.js@0.10.3
      rollup: 2.28.2
      rollup-plugin-sourcemaps: 0.6.2_rollup@2.28.2
      rollup-plugin-terser: 7.0.2_rollup@2.28.2
      rxjs: 6.6.3
<<<<<<< HEAD
      semantic-release: 17.1.1_semantic-release@17.1.1
      ts-jest: 26.4.4_jest@26.4.2+typescript@4.0.3
=======
      semantic-release: 17.1.1
>>>>>>> 7e73a23e
      tslib: 2.0.1
      typescript: 4.0.3
      zone.js: 0.10.3
    specifiers:
      '@abraham/reflection': ^0.7.0
      '@angular/common': ^10.0.0
      '@angular/compiler': ^10.0.0
      '@angular/compiler-cli': ^10.0.0
      '@angular/core': ^10.0.0
      '@angular/platform-browser': ^10.0.0
      '@angular/platform-browser-dynamic': ^10.0.0
      '@babel/core': ^7.8.4
      '@babel/plugin-proposal-class-properties': ^7.8.3
      '@babel/plugin-proposal-object-rest-spread': ^7.10.0
      '@babel/plugin-transform-typescript': ^7.10.0
      '@babel/preset-env': ^7.8.4
      '@casl/ability': ^5.1.0-next.15
      '@rollup/plugin-babel': ^5.0.2
      '@rollup/plugin-node-resolve': ^9.0.0
      '@semantic-release/changelog': ^5.0.1
      '@semantic-release/git': ^9.0.0
      '@semantic-release/github': ^7.0.7
      '@semantic-release/npm': ^7.0.5
<<<<<<< HEAD
      '@typescript-eslint/eslint-plugin': 4.5.0
=======
      '@typescript-eslint/eslint-plugin': 4.7.0
      babel-jest: ^26.0.0
>>>>>>> 7e73a23e
      chai: ^4.1.0
      chai-spies: ^1.0.0
      eslint: ^7.1.0
      eslint-config-airbnb-base: ^14.1.0
      eslint-config-airbnb-typescript: ^12.0.0
      eslint-plugin-import: ^2.20.2
      jest: ^26.0.0
      jest-zone-patch: 0.0.10
      rollup: ^2.10.9
      rollup-plugin-sourcemaps: ^0.6.2
      rollup-plugin-terser: ^7.0.0
      rxjs: ^6.0.0
      semantic-release: 17.1.1
      ts-jest: ^26.4.4
      tslib: ^2.0.0
      typescript: ~4.0.3
      zone.js: ^0.10.2
  packages/casl-aurelia:
    devDependencies:
      '@babel/core': 7.11.6
      '@babel/plugin-proposal-class-properties': 7.10.4_@babel+core@7.11.6
      '@babel/plugin-proposal-object-rest-spread': 7.11.0_@babel+core@7.11.6
      '@babel/plugin-transform-typescript': 7.11.0_@babel+core@7.11.6
      '@babel/preset-env': 7.11.5_@babel+core@7.11.6
      '@casl/ability': 'link:../casl-ability'
      '@rollup/plugin-babel': 5.2.1_@babel+core@7.11.6+rollup@2.28.2
      '@rollup/plugin-node-resolve': 9.0.0_rollup@2.28.2
      '@semantic-release/changelog': 5.0.1_semantic-release@17.1.1
      '@semantic-release/git': 9.0.0_semantic-release@17.1.1
      '@semantic-release/github': 7.1.1_semantic-release@17.1.1
      '@semantic-release/npm': 7.0.6_semantic-release@17.1.1
      '@typescript-eslint/eslint-plugin': 4.7.0_eslint@7.10.0+typescript@4.0.3
      aurelia-bootstrapper: 2.3.3
      aurelia-framework: 1.3.1
      aurelia-loader-nodejs: 1.1.0
      aurelia-pal-browser: 1.8.1
      aurelia-polyfills: 1.3.4
      aurelia-testing: 1.0.0
      chai: 4.2.0
      chai-spies: 1.0.0_chai@4.2.0
      eslint: 7.10.0
      eslint-config-airbnb-base: 14.2.0_d16150454fdcfcb844b1c8b6bcc91ca3
      eslint-config-airbnb-typescript: 12.0.0_6ebe040d5504fe629cc4b7bece03a45f
      eslint-plugin-import: 2.22.1_eslint@7.10.0
      jest: 26.4.2
      rollup: 2.28.2
      rollup-plugin-sourcemaps: 0.6.2_rollup@2.28.2
      rollup-plugin-terser: 7.0.2_rollup@2.28.2
<<<<<<< HEAD
      semantic-release: 17.1.1_semantic-release@17.1.1
      ts-jest: 26.4.4_jest@26.4.2+typescript@4.0.3
=======
      semantic-release: 17.1.1
>>>>>>> 7e73a23e
      typescript: 4.0.3
    specifiers:
      '@babel/core': ^7.8.4
      '@babel/plugin-proposal-class-properties': ^7.8.3
      '@babel/plugin-proposal-object-rest-spread': ^7.10.0
      '@babel/plugin-transform-typescript': ^7.10.0
      '@babel/preset-env': ^7.8.4
      '@casl/ability': ^5.1.0-next.15
      '@rollup/plugin-babel': ^5.0.2
      '@rollup/plugin-node-resolve': ^9.0.0
      '@semantic-release/changelog': ^5.0.1
      '@semantic-release/git': ^9.0.0
      '@semantic-release/github': ^7.0.7
      '@semantic-release/npm': ^7.0.5
      '@typescript-eslint/eslint-plugin': 4.7.0
      aurelia-bootstrapper: ^2.3.0
      aurelia-framework: ^1.3.1
      aurelia-loader-nodejs: ^1.0.1
      aurelia-pal-browser: ^1.8.0
      aurelia-polyfills: ^1.3.0
      aurelia-testing: ^1.0.0-beta.4.0.0
      chai: ^4.1.0
      chai-spies: ^1.0.0
      eslint: ^7.1.0
      eslint-config-airbnb-base: ^14.1.0
      eslint-config-airbnb-typescript: ^12.0.0
      eslint-plugin-import: ^2.20.2
      jest: ^26.0.0
      rollup: ^2.10.9
      rollup-plugin-sourcemaps: ^0.6.2
      rollup-plugin-terser: ^7.0.0
      semantic-release: 17.1.1
      ts-jest: ^26.4.4
      typescript: ~4.0.3
  packages/casl-mongoose:
    devDependencies:
      '@babel/core': 7.11.6
      '@babel/plugin-proposal-class-properties': 7.10.4_@babel+core@7.11.6
      '@babel/plugin-proposal-object-rest-spread': 7.11.0_@babel+core@7.11.6
      '@babel/plugin-transform-typescript': 7.11.0_@babel+core@7.11.6
      '@babel/preset-env': 7.11.5_@babel+core@7.11.6
      '@casl/ability': 'link:../casl-ability'
      '@rollup/plugin-babel': 5.2.1_@babel+core@7.11.6+rollup@2.28.2
      '@rollup/plugin-node-resolve': 9.0.0_rollup@2.28.2
      '@semantic-release/changelog': 5.0.1_semantic-release@17.1.1
      '@semantic-release/git': 9.0.0_semantic-release@17.1.1
      '@semantic-release/github': 7.1.1_semantic-release@17.1.1
      '@semantic-release/npm': 7.0.6_semantic-release@17.1.1
      '@types/mongoose': 5.7.36
<<<<<<< HEAD
      '@typescript-eslint/eslint-plugin': 4.5.0_eslint@7.10.0+typescript@4.0.3
=======
      '@typescript-eslint/eslint-plugin': 4.7.0_eslint@7.10.0+typescript@4.0.3
      babel-jest: 26.3.0_@babel+core@7.11.6
>>>>>>> 7e73a23e
      chai: 4.2.0
      chai-spies: 1.0.0_chai@4.2.0
      eslint: 7.10.0
      eslint-config-airbnb-base: 14.2.0_d16150454fdcfcb844b1c8b6bcc91ca3
      eslint-config-airbnb-typescript: 12.0.0_6ebe040d5504fe629cc4b7bece03a45f
      eslint-plugin-import: 2.22.1_eslint@7.10.0
      jest: 26.4.2
      mongoose: 5.10.7
      rollup: 2.28.2
      rollup-plugin-sourcemaps: 0.6.2_rollup@2.28.2
      rollup-plugin-terser: 7.0.2_rollup@2.28.2
<<<<<<< HEAD
      semantic-release: 17.1.1_semantic-release@17.1.1
      ts-jest: 26.4.4_jest@26.4.2+typescript@4.0.3
=======
      semantic-release: 17.1.1
>>>>>>> 7e73a23e
      typescript: 4.0.3
    specifiers:
      '@babel/core': ^7.8.4
      '@babel/plugin-proposal-class-properties': ^7.8.3
      '@babel/plugin-proposal-object-rest-spread': ^7.10.0
      '@babel/plugin-transform-typescript': ^7.10.0
      '@babel/preset-env': ^7.8.4
      '@casl/ability': ^5.1.0-next.15
      '@rollup/plugin-babel': ^5.0.2
      '@rollup/plugin-node-resolve': ^9.0.0
      '@semantic-release/changelog': ^5.0.1
      '@semantic-release/git': ^9.0.0
      '@semantic-release/github': ^7.0.7
      '@semantic-release/npm': ^7.0.5
      '@types/mongoose': ^5.7.0
<<<<<<< HEAD
      '@typescript-eslint/eslint-plugin': 4.5.0
=======
      '@typescript-eslint/eslint-plugin': 4.7.0
      babel-jest: ^26.0.0
>>>>>>> 7e73a23e
      chai: ^4.1.0
      chai-spies: ^1.0.0
      eslint: ^7.1.0
      eslint-config-airbnb-base: ^14.1.0
      eslint-config-airbnb-typescript: ^12.0.0
      eslint-plugin-import: ^2.20.2
      jest: ^26.0.0
      mongoose: ^5.0.14
      rollup: ^2.10.9
      rollup-plugin-sourcemaps: ^0.6.2
      rollup-plugin-terser: ^7.0.0
      semantic-release: 17.1.1
      ts-jest: ^26.4.4
      typescript: ~4.0.3
  packages/casl-react:
    devDependencies:
      '@babel/core': 7.11.6
      '@babel/plugin-proposal-class-properties': 7.10.4_@babel+core@7.11.6
      '@babel/plugin-proposal-object-rest-spread': 7.11.0_@babel+core@7.11.6
      '@babel/plugin-transform-typescript': 7.11.0_@babel+core@7.11.6
      '@babel/preset-env': 7.11.5_@babel+core@7.11.6
      '@casl/ability': 'link:../casl-ability'
      '@rollup/plugin-babel': 5.2.1_@babel+core@7.11.6+rollup@2.28.2
      '@rollup/plugin-node-resolve': 9.0.0_rollup@2.28.2
      '@semantic-release/changelog': 5.0.1_semantic-release@17.1.1
      '@semantic-release/git': 9.0.0_semantic-release@17.1.1
      '@semantic-release/github': 7.1.1_semantic-release@17.1.1
      '@semantic-release/npm': 7.0.6_semantic-release@17.1.1
      '@testing-library/react-hooks': 3.4.2_1fb72ba09e79ce5bfd91e4d67e1015b7
      '@types/node': 14.11.2
      '@types/react': 16.9.50
<<<<<<< HEAD
      '@typescript-eslint/eslint-plugin': 4.5.0_eslint@7.10.0+typescript@4.0.3
=======
      '@typescript-eslint/eslint-plugin': 4.7.0_eslint@7.10.0+typescript@4.0.3
      babel-jest: 26.3.0_@babel+core@7.11.6
>>>>>>> 7e73a23e
      chai: 4.2.0
      chai-spies: 1.0.0_chai@4.2.0
      eslint: 7.10.0
      eslint-config-airbnb-base: 14.2.0_d16150454fdcfcb844b1c8b6bcc91ca3
      eslint-config-airbnb-typescript: 12.0.0_6ebe040d5504fe629cc4b7bece03a45f
      eslint-plugin-import: 2.22.1_eslint@7.10.0
      jest: 26.4.2
      react: 16.13.1
      react-test-renderer: 16.13.1_react@16.13.1
      rollup: 2.28.2
      rollup-plugin-sourcemaps: 0.6.2_234a6cd3a876825e4a85aa8d458a02a6
      rollup-plugin-terser: 7.0.2_rollup@2.28.2
<<<<<<< HEAD
      semantic-release: 17.1.1_semantic-release@17.1.1
      ts-jest: 26.4.4_jest@26.4.2+typescript@4.0.3
=======
      semantic-release: 17.1.1
>>>>>>> 7e73a23e
      typescript: 4.0.3
    specifiers:
      '@babel/core': ^7.8.4
      '@babel/plugin-proposal-class-properties': ^7.8.3
      '@babel/plugin-proposal-object-rest-spread': ^7.10.0
      '@babel/plugin-transform-typescript': ^7.10.0
      '@babel/preset-env': ^7.8.4
      '@casl/ability': ^5.1.0-next.15
      '@rollup/plugin-babel': ^5.0.2
      '@rollup/plugin-node-resolve': ^9.0.0
      '@semantic-release/changelog': ^5.0.1
      '@semantic-release/git': ^9.0.0
      '@semantic-release/github': ^7.0.7
      '@semantic-release/npm': ^7.0.5
      '@testing-library/react-hooks': ^3.2.1
      '@types/node': ^14.0.5
      '@types/react': ^16.9.19
<<<<<<< HEAD
      '@typescript-eslint/eslint-plugin': 4.5.0
=======
      '@typescript-eslint/eslint-plugin': 4.7.0
      babel-jest: ^26.0.0
>>>>>>> 7e73a23e
      chai: ^4.1.0
      chai-spies: ^1.0.0
      eslint: ^7.1.0
      eslint-config-airbnb-base: ^14.1.0
      eslint-config-airbnb-typescript: ^12.0.0
      eslint-plugin-import: ^2.20.2
      jest: ^26.0.0
      react: ^16.3.0
      react-test-renderer: ^16.3.0
      rollup: ^2.10.9
      rollup-plugin-sourcemaps: ^0.6.2
      rollup-plugin-terser: ^7.0.0
      semantic-release: 17.1.1
      ts-jest: ^26.4.4
      typescript: ~4.0.3
  packages/casl-vue:
    devDependencies:
      '@babel/core': 7.11.6
      '@babel/plugin-proposal-class-properties': 7.10.4_@babel+core@7.11.6
      '@babel/plugin-proposal-object-rest-spread': 7.11.0_@babel+core@7.11.6
      '@babel/plugin-transform-typescript': 7.11.0_@babel+core@7.11.6
      '@babel/preset-env': 7.11.5_@babel+core@7.11.6
      '@casl/ability': 'link:../casl-ability'
      '@rollup/plugin-babel': 5.2.1_@babel+core@7.11.6+rollup@2.28.2
      '@rollup/plugin-node-resolve': 9.0.0_rollup@2.28.2
      '@semantic-release/changelog': 5.0.1_semantic-release@17.1.1
      '@semantic-release/git': 9.0.0_semantic-release@17.1.1
      '@semantic-release/github': 7.1.1_semantic-release@17.1.1
      '@semantic-release/npm': 7.0.6_semantic-release@17.1.1
      '@typescript-eslint/eslint-plugin': 4.7.0_eslint@7.10.0+typescript@4.0.3
      '@vue/test-utils': 1.1.0_ae554d8947d7e926b014dda25865f517
      chai: 4.2.0
      chai-spies: 1.0.0_chai@4.2.0
      eslint: 7.10.0
      eslint-config-airbnb-base: 14.2.0_d16150454fdcfcb844b1c8b6bcc91ca3
      eslint-config-airbnb-typescript: 12.0.0_6ebe040d5504fe629cc4b7bece03a45f
      eslint-plugin-import: 2.22.1_eslint@7.10.0
      jest: 26.4.2
      rollup: 2.28.2
      rollup-plugin-sourcemaps: 0.6.2_rollup@2.28.2
      rollup-plugin-terser: 7.0.2_rollup@2.28.2
<<<<<<< HEAD
      semantic-release: 17.1.1_semantic-release@17.1.1
      ts-jest: 26.4.4_jest@26.4.2+typescript@4.0.3
=======
      semantic-release: 17.1.1
>>>>>>> 7e73a23e
      typescript: 4.0.3
      vue: 2.6.12
      vue-template-compiler: 2.6.12
    specifiers:
      '@babel/core': ^7.8.4
      '@babel/plugin-proposal-class-properties': ^7.8.3
      '@babel/plugin-proposal-object-rest-spread': ^7.10.0
      '@babel/plugin-transform-typescript': ^7.10.0
      '@babel/preset-env': ^7.8.4
      '@casl/ability': ^5.1.0-next.15
      '@rollup/plugin-babel': ^5.0.2
      '@rollup/plugin-node-resolve': ^9.0.0
      '@semantic-release/changelog': ^5.0.1
      '@semantic-release/git': ^9.0.0
      '@semantic-release/github': ^7.0.7
      '@semantic-release/npm': ^7.0.5
      '@typescript-eslint/eslint-plugin': 4.7.0
      '@vue/test-utils': ^1.0.0-beta.25
      chai: ^4.1.0
      chai-spies: ^1.0.0
      eslint: ^7.1.0
      eslint-config-airbnb-base: ^14.1.0
      eslint-config-airbnb-typescript: ^12.0.0
      eslint-plugin-import: ^2.20.2
      jest: ^26.0.0
      rollup: ^2.10.9
      rollup-plugin-sourcemaps: ^0.6.2
      rollup-plugin-terser: ^7.0.0
      semantic-release: 17.1.1
      ts-jest: ^26.4.4
      typescript: ~4.0.3
      vue: ^2.5.13
      vue-template-compiler: ^2.5.13
lockfileVersion: 5.2
packages:
  /@abraham/reflection/0.7.0:
    dev: true
    resolution:
      integrity: sha512-W4V4I0PzxeWCiMKnS4n4x3Fzb8cQp2qlmBO7RACS/00YsvIgijjcBz5Mp3P1PPP9vSzpbmi0qwuVYZ4twXKwxg==
  /@angular/common/10.1.6_@angular+core@10.1.6+rxjs@6.6.3:
    dependencies:
      '@angular/core': 10.1.6_rxjs@6.6.3+zone.js@0.10.3
      rxjs: 6.6.3
      tslib: 2.0.1
    dev: true
    peerDependencies:
      '@angular/core': 10.1.6
      rxjs: ^6.5.3
    resolution:
      integrity: sha512-4ywlUHHF5ofZRTHJ/jQTHoO8Tu05Wvn+3N7swaJ9yAfiywbSE4Bop6FYsocxaxROrGS0k6Unvgj8+J7x6AeqlA==
  /@angular/compiler-cli/10.1.6_a28702c91944bf19126577cf2c16eb1d:
    dependencies:
      '@angular/compiler': 10.1.6
      canonical-path: 1.0.0
      chokidar: 3.4.2
      convert-source-map: 1.7.0
      dependency-graph: 0.7.2
      fs-extra: 4.0.2
      magic-string: 0.25.7
      minimist: 1.2.5
      reflect-metadata: 0.1.13
      semver: 6.3.0
      source-map: 0.6.1
      sourcemap-codec: 1.4.8
      tslib: 2.0.1
      typescript: 4.0.3
      yargs: 15.3.0
    dev: true
    engines:
      node: '>=10.0'
    hasBin: true
    peerDependencies:
      '@angular/compiler': 10.1.6
      typescript: '>=3.9 <4.1'
    resolution:
      integrity: sha512-FPb/9E4HEhFWlCPf85xtmgXDmnD+iTtfjPATEMERRY0/si1Or9JeFya2VLdWldOmBQYqnvxc9o/rpdNkpT8TYA==
  /@angular/compiler/10.1.6:
    dependencies:
      tslib: 2.0.1
    dev: true
    resolution:
      integrity: sha512-LynYIrzSV+7pVcY5a3N3mCtyZ2eMKzIk1iKLI76w4PHfJBTpBuv8L8aSy/kmnaPwCT/YM/657DMMy2A4HwU5nw==
  /@angular/core/10.1.6_rxjs@6.6.3+zone.js@0.10.3:
    dependencies:
      rxjs: 6.6.3
      tslib: 2.0.1
      zone.js: 0.10.3
    dev: true
    peerDependencies:
      rxjs: ^6.5.3
      zone.js: ~0.10.3
    resolution:
      integrity: sha512-sUleQouCedT87VOCb49T7cm6La2VeJg1omtO5+QfjWmifNcQ/nqV56Zxov3RT7CmsVwVbkA0X5Q62oSEPAUXrw==
  /@angular/platform-browser-dynamic/10.1.6_9e69e0bff270204980584bb38190e239:
    dependencies:
      '@angular/common': 10.1.6_@angular+core@10.1.6+rxjs@6.6.3
      '@angular/compiler': 10.1.6
      '@angular/core': 10.1.6_rxjs@6.6.3+zone.js@0.10.3
      '@angular/platform-browser': 10.1.6_04f723395c0c28a9d9b8a4ace7178ad2
      tslib: 2.0.1
    dev: true
    peerDependencies:
      '@angular/common': 10.1.6
      '@angular/compiler': 10.1.6
      '@angular/core': 10.1.6
      '@angular/platform-browser': 10.1.6
    resolution:
      integrity: sha512-MOdaLnbAXVruYpV0Q5CXLb/fP6xHxWzjRhAh7sLaIIu/TnhTSZpxgxZxBx05hvzP4rH/7S2XvAiuQQomevCIXQ==
  /@angular/platform-browser/10.1.6_04f723395c0c28a9d9b8a4ace7178ad2:
    dependencies:
      '@angular/common': 10.1.6_@angular+core@10.1.6+rxjs@6.6.3
      '@angular/core': 10.1.6_rxjs@6.6.3+zone.js@0.10.3
      tslib: 2.0.1
    dev: true
    peerDependencies:
      '@angular/animations': 10.1.6
      '@angular/common': 10.1.6
      '@angular/core': 10.1.6
    peerDependenciesMeta:
      '@angular/animations':
        optional: true
    resolution:
      integrity: sha512-kN2ik35eBqFWNmKPRkZbp5qHkhNINf3PudFUy9ii8kP01OL+Nyrn0MBisIHl3sf+KOV8sf9dMQGPOyQDz22wig==
  /@babel/code-frame/7.10.4:
    dependencies:
      '@babel/highlight': 7.10.4
    dev: true
    resolution:
      integrity: sha512-vG6SvB6oYEhvgisZNFRmRCUkLz11c7rp+tbNTynGqc6mS1d5ATd/sGyV6W0KZZnXRKMTzZDRgQT3Ou9jhpAfUg==
  /@babel/compat-data/7.11.0:
    dependencies:
      browserslist: 4.14.5
      invariant: 2.2.4
      semver: 5.7.1
    dev: true
    resolution:
      integrity: sha512-TPSvJfv73ng0pfnEOh17bYMPQbI95+nGWc71Ss4vZdRBHTDqmM9Z8ZV4rYz8Ks7sfzc95n30k6ODIq5UGnXcYQ==
  /@babel/core/7.11.6:
    dependencies:
      '@babel/code-frame': 7.10.4
      '@babel/generator': 7.11.6
      '@babel/helper-module-transforms': 7.11.0
      '@babel/helpers': 7.10.4
      '@babel/parser': 7.11.5
      '@babel/template': 7.10.4
      '@babel/traverse': 7.11.5
      '@babel/types': 7.11.5
      convert-source-map: 1.7.0
      debug: 4.2.0
      gensync: 1.0.0-beta.1
      json5: 2.1.3
      lodash: 4.17.20
      resolve: 1.17.0
      semver: 5.7.1
      source-map: 0.5.7
    dev: true
    engines:
      node: '>=6.9.0'
    resolution:
      integrity: sha512-Wpcv03AGnmkgm6uS6k8iwhIwTrcP0m17TL1n1sy7qD0qelDu4XNeW0dN0mHfa+Gei211yDaLoEe/VlbXQzM4Bg==
  /@babel/generator/7.11.6:
    dependencies:
      '@babel/types': 7.11.5
      jsesc: 2.5.2
      source-map: 0.5.7
    dev: true
    resolution:
      integrity: sha512-DWtQ1PV3r+cLbySoHrwn9RWEgKMBLLma4OBQloPRyDYvc5msJM9kvTLo1YnlJd1P/ZuKbdli3ijr5q3FvAF3uA==
  /@babel/helper-annotate-as-pure/7.10.4:
    dependencies:
      '@babel/types': 7.11.5
    dev: true
    resolution:
      integrity: sha512-XQlqKQP4vXFB7BN8fEEerrmYvHp3fK/rBkRFz9jaJbzK0B1DSfej9Kc7ZzE8Z/OnId1jpJdNAZ3BFQjWG68rcA==
  /@babel/helper-builder-binary-assignment-operator-visitor/7.10.4:
    dependencies:
      '@babel/helper-explode-assignable-expression': 7.11.4
      '@babel/types': 7.11.5
    dev: true
    resolution:
      integrity: sha512-L0zGlFrGWZK4PbT8AszSfLTM5sDU1+Az/En9VrdT8/LmEiJt4zXt+Jve9DCAnQcbqDhCI+29y/L93mrDzddCcg==
  /@babel/helper-compilation-targets/7.10.4_@babel+core@7.11.6:
    dependencies:
      '@babel/compat-data': 7.11.0
      '@babel/core': 7.11.6
      browserslist: 4.14.5
      invariant: 2.2.4
      levenary: 1.1.1
      semver: 5.7.1
    dev: true
    peerDependencies:
      '@babel/core': ^7.0.0
    resolution:
      integrity: sha512-a3rYhlsGV0UHNDvrtOXBg8/OpfV0OKTkxKPzIplS1zpx7CygDcWWxckxZeDd3gzPzC4kUT0A4nVFDK0wGMh4MQ==
  /@babel/helper-create-class-features-plugin/7.10.5_@babel+core@7.11.6:
    dependencies:
      '@babel/core': 7.11.6
      '@babel/helper-function-name': 7.10.4
      '@babel/helper-member-expression-to-functions': 7.11.0
      '@babel/helper-optimise-call-expression': 7.10.4
      '@babel/helper-plugin-utils': 7.10.4
      '@babel/helper-replace-supers': 7.10.4
      '@babel/helper-split-export-declaration': 7.11.0
    dev: true
    peerDependencies:
      '@babel/core': ^7.0.0
    resolution:
      integrity: sha512-0nkdeijB7VlZoLT3r/mY3bUkw3T8WG/hNw+FATs/6+pG2039IJWjTYL0VTISqsNHMUTEnwbVnc89WIJX9Qed0A==
  /@babel/helper-create-regexp-features-plugin/7.10.4_@babel+core@7.11.6:
    dependencies:
      '@babel/core': 7.11.6
      '@babel/helper-annotate-as-pure': 7.10.4
      '@babel/helper-regex': 7.10.5
      regexpu-core: 4.7.1
    dev: true
    peerDependencies:
      '@babel/core': ^7.0.0
    resolution:
      integrity: sha512-2/hu58IEPKeoLF45DBwx3XFqsbCXmkdAay4spVr2x0jYgRxrSNp+ePwvSsy9g6YSaNDcKIQVPXk1Ov8S2edk2g==
  /@babel/helper-define-map/7.10.5:
    dependencies:
      '@babel/helper-function-name': 7.10.4
      '@babel/types': 7.11.5
      lodash: 4.17.20
    dev: true
    resolution:
      integrity: sha512-fMw4kgFB720aQFXSVaXr79pjjcW5puTCM16+rECJ/plGS+zByelE8l9nCpV1GibxTnFVmUuYG9U8wYfQHdzOEQ==
  /@babel/helper-explode-assignable-expression/7.11.4:
    dependencies:
      '@babel/types': 7.11.5
    dev: true
    resolution:
      integrity: sha512-ux9hm3zR4WV1Y3xXxXkdG/0gxF9nvI0YVmKVhvK9AfMoaQkemL3sJpXw+Xbz65azo8qJiEz2XVDUpK3KYhH3ZQ==
  /@babel/helper-function-name/7.10.4:
    dependencies:
      '@babel/helper-get-function-arity': 7.10.4
      '@babel/template': 7.10.4
      '@babel/types': 7.11.5
    dev: true
    resolution:
      integrity: sha512-YdaSyz1n8gY44EmN7x44zBn9zQ1Ry2Y+3GTA+3vH6Mizke1Vw0aWDM66FOYEPw8//qKkmqOckrGgTYa+6sceqQ==
  /@babel/helper-get-function-arity/7.10.4:
    dependencies:
      '@babel/types': 7.11.5
    dev: true
    resolution:
      integrity: sha512-EkN3YDB+SRDgiIUnNgcmiD361ti+AVbL3f3Henf6dqqUyr5dMsorno0lJWJuLhDhkI5sYEpgj6y9kB8AOU1I2A==
  /@babel/helper-hoist-variables/7.10.4:
    dependencies:
      '@babel/types': 7.11.5
    dev: true
    resolution:
      integrity: sha512-wljroF5PgCk2juF69kanHVs6vrLwIPNp6DLD+Lrl3hoQ3PpPPikaDRNFA+0t81NOoMt2DL6WW/mdU8k4k6ZzuA==
  /@babel/helper-member-expression-to-functions/7.11.0:
    dependencies:
      '@babel/types': 7.11.5
    dev: true
    resolution:
      integrity: sha512-JbFlKHFntRV5qKw3YC0CvQnDZ4XMwgzzBbld7Ly4Mj4cbFy3KywcR8NtNctRToMWJOVvLINJv525Gd6wwVEx/Q==
  /@babel/helper-module-imports/7.10.4:
    dependencies:
      '@babel/types': 7.11.5
    dev: true
    resolution:
      integrity: sha512-nEQJHqYavI217oD9+s5MUBzk6x1IlvoS9WTPfgG43CbMEeStE0v+r+TucWdx8KFGowPGvyOkDT9+7DHedIDnVw==
  /@babel/helper-module-transforms/7.11.0:
    dependencies:
      '@babel/helper-module-imports': 7.10.4
      '@babel/helper-replace-supers': 7.10.4
      '@babel/helper-simple-access': 7.10.4
      '@babel/helper-split-export-declaration': 7.11.0
      '@babel/template': 7.10.4
      '@babel/types': 7.11.5
      lodash: 4.17.20
    dev: true
    resolution:
      integrity: sha512-02EVu8COMuTRO1TAzdMtpBPbe6aQ1w/8fePD2YgQmxZU4gpNWaL9gK3Jp7dxlkUlUCJOTaSeA+Hrm1BRQwqIhg==
  /@babel/helper-optimise-call-expression/7.10.4:
    dependencies:
      '@babel/types': 7.11.5
    dev: true
    resolution:
      integrity: sha512-n3UGKY4VXwXThEiKrgRAoVPBMqeoPgHVqiHZOanAJCG9nQUL2pLRQirUzl0ioKclHGpGqRgIOkgcIJaIWLpygg==
  /@babel/helper-plugin-utils/7.10.4:
    dev: true
    resolution:
      integrity: sha512-O4KCvQA6lLiMU9l2eawBPMf1xPP8xPfB3iEQw150hOVTqj/rfXz0ThTb4HEzqQfs2Bmo5Ay8BzxfzVtBrr9dVg==
  /@babel/helper-regex/7.10.5:
    dependencies:
      lodash: 4.17.20
    dev: true
    resolution:
      integrity: sha512-68kdUAzDrljqBrio7DYAEgCoJHxppJOERHOgOrDN7WjOzP0ZQ1LsSDRXcemzVZaLvjaJsJEESb6qt+znNuENDg==
  /@babel/helper-remap-async-to-generator/7.11.4:
    dependencies:
      '@babel/helper-annotate-as-pure': 7.10.4
      '@babel/helper-wrap-function': 7.10.4
      '@babel/template': 7.10.4
      '@babel/types': 7.11.5
    dev: true
    resolution:
      integrity: sha512-tR5vJ/vBa9wFy3m5LLv2faapJLnDFxNWff2SAYkSE4rLUdbp7CdObYFgI7wK4T/Mj4UzpjPwzR8Pzmr5m7MHGA==
  /@babel/helper-replace-supers/7.10.4:
    dependencies:
      '@babel/helper-member-expression-to-functions': 7.11.0
      '@babel/helper-optimise-call-expression': 7.10.4
      '@babel/traverse': 7.11.5
      '@babel/types': 7.11.5
    dev: true
    resolution:
      integrity: sha512-sPxZfFXocEymYTdVK1UNmFPBN+Hv5mJkLPsYWwGBxZAxaWfFu+xqp7b6qWD0yjNuNL2VKc6L5M18tOXUP7NU0A==
  /@babel/helper-simple-access/7.10.4:
    dependencies:
      '@babel/template': 7.10.4
      '@babel/types': 7.11.5
    dev: true
    resolution:
      integrity: sha512-0fMy72ej/VEvF8ULmX6yb5MtHG4uH4Dbd6I/aHDb/JVg0bbivwt9Wg+h3uMvX+QSFtwr5MeItvazbrc4jtRAXw==
  /@babel/helper-skip-transparent-expression-wrappers/7.11.0:
    dependencies:
      '@babel/types': 7.11.5
    dev: true
    resolution:
      integrity: sha512-0XIdiQln4Elglgjbwo9wuJpL/K7AGCY26kmEt0+pRP0TAj4jjyNq1MjoRvikrTVqKcx4Gysxt4cXvVFXP/JO2Q==
  /@babel/helper-split-export-declaration/7.11.0:
    dependencies:
      '@babel/types': 7.11.5
    dev: true
    resolution:
      integrity: sha512-74Vejvp6mHkGE+m+k5vHY93FX2cAtrw1zXrZXRlG4l410Nm9PxfEiVTn1PjDPV5SnmieiueY4AFg2xqhNFuuZg==
  /@babel/helper-validator-identifier/7.10.4:
    dev: true
    resolution:
      integrity: sha512-3U9y+43hz7ZM+rzG24Qe2mufW5KhvFg/NhnNph+i9mgCtdTCtMJuI1TMkrIUiK7Ix4PYlRF9I5dhqaLYA/ADXw==
  /@babel/helper-wrap-function/7.10.4:
    dependencies:
      '@babel/helper-function-name': 7.10.4
      '@babel/template': 7.10.4
      '@babel/traverse': 7.11.5
      '@babel/types': 7.11.5
    dev: true
    resolution:
      integrity: sha512-6py45WvEF0MhiLrdxtRjKjufwLL1/ob2qDJgg5JgNdojBAZSAKnAjkyOCNug6n+OBl4VW76XjvgSFTdaMcW0Ug==
  /@babel/helpers/7.10.4:
    dependencies:
      '@babel/template': 7.10.4
      '@babel/traverse': 7.11.5
      '@babel/types': 7.11.5
    dev: true
    resolution:
      integrity: sha512-L2gX/XeUONeEbI78dXSrJzGdz4GQ+ZTA/aazfUsFaWjSe95kiCuOZ5HsXvkiw3iwF+mFHSRUfJU8t6YavocdXA==
  /@babel/highlight/7.10.4:
    dependencies:
      '@babel/helper-validator-identifier': 7.10.4
      chalk: 2.4.2
      js-tokens: 4.0.0
    dev: true
    resolution:
      integrity: sha512-i6rgnR/YgPEQzZZnbTHHuZdlE8qyoBNalD6F+q4vAFlcMEcqmkoG+mPqJYJCo63qPf74+Y1UZsl3l6f7/RIkmA==
  /@babel/parser/7.11.5:
    dev: true
    engines:
      node: '>=6.0.0'
    hasBin: true
    resolution:
      integrity: sha512-X9rD8qqm695vgmeaQ4fvz/o3+Wk4ZzQvSHkDBgpYKxpD4qTAUm88ZKtHkVqIOsYFFbIQ6wQYhC6q7pjqVK0E0Q==
  /@babel/plugin-proposal-async-generator-functions/7.10.5_@babel+core@7.11.6:
    dependencies:
      '@babel/core': 7.11.6
      '@babel/helper-plugin-utils': 7.10.4
      '@babel/helper-remap-async-to-generator': 7.11.4
      '@babel/plugin-syntax-async-generators': 7.8.4_@babel+core@7.11.6
    dev: true
    peerDependencies:
      '@babel/core': ^7.0.0-0
    resolution:
      integrity: sha512-cNMCVezQbrRGvXJwm9fu/1sJj9bHdGAgKodZdLqOQIpfoH3raqmRPBM17+lh7CzhiKRRBrGtZL9WcjxSoGYUSg==
  /@babel/plugin-proposal-class-properties/7.10.4_@babel+core@7.11.6:
    dependencies:
      '@babel/core': 7.11.6
      '@babel/helper-create-class-features-plugin': 7.10.5_@babel+core@7.11.6
      '@babel/helper-plugin-utils': 7.10.4
    dev: true
    peerDependencies:
      '@babel/core': ^7.0.0-0
    resolution:
      integrity: sha512-vhwkEROxzcHGNu2mzUC0OFFNXdZ4M23ib8aRRcJSsW8BZK9pQMD7QB7csl97NBbgGZO7ZyHUyKDnxzOaP4IrCg==
  /@babel/plugin-proposal-dynamic-import/7.10.4_@babel+core@7.11.6:
    dependencies:
      '@babel/core': 7.11.6
      '@babel/helper-plugin-utils': 7.10.4
      '@babel/plugin-syntax-dynamic-import': 7.8.3_@babel+core@7.11.6
    dev: true
    peerDependencies:
      '@babel/core': ^7.0.0-0
    resolution:
      integrity: sha512-up6oID1LeidOOASNXgv/CFbgBqTuKJ0cJjz6An5tWD+NVBNlp3VNSBxv2ZdU7SYl3NxJC7agAQDApZusV6uFwQ==
  /@babel/plugin-proposal-export-namespace-from/7.10.4_@babel+core@7.11.6:
    dependencies:
      '@babel/core': 7.11.6
      '@babel/helper-plugin-utils': 7.10.4
      '@babel/plugin-syntax-export-namespace-from': 7.8.3_@babel+core@7.11.6
    dev: true
    peerDependencies:
      '@babel/core': ^7.0.0-0
    resolution:
      integrity: sha512-aNdf0LY6/3WXkhh0Fdb6Zk9j1NMD8ovj3F6r0+3j837Pn1S1PdNtcwJ5EG9WkVPNHPxyJDaxMaAOVq4eki0qbg==
  /@babel/plugin-proposal-json-strings/7.10.4_@babel+core@7.11.6:
    dependencies:
      '@babel/core': 7.11.6
      '@babel/helper-plugin-utils': 7.10.4
      '@babel/plugin-syntax-json-strings': 7.8.3_@babel+core@7.11.6
    dev: true
    peerDependencies:
      '@babel/core': ^7.0.0-0
    resolution:
      integrity: sha512-fCL7QF0Jo83uy1K0P2YXrfX11tj3lkpN7l4dMv9Y9VkowkhkQDwFHFd8IiwyK5MZjE8UpbgokkgtcReH88Abaw==
  /@babel/plugin-proposal-logical-assignment-operators/7.11.0_@babel+core@7.11.6:
    dependencies:
      '@babel/core': 7.11.6
      '@babel/helper-plugin-utils': 7.10.4
      '@babel/plugin-syntax-logical-assignment-operators': 7.10.4_@babel+core@7.11.6
    dev: true
    peerDependencies:
      '@babel/core': ^7.0.0-0
    resolution:
      integrity: sha512-/f8p4z+Auz0Uaf+i8Ekf1iM7wUNLcViFUGiPxKeXvxTSl63B875YPiVdUDdem7hREcI0E0kSpEhS8tF5RphK7Q==
  /@babel/plugin-proposal-nullish-coalescing-operator/7.10.4_@babel+core@7.11.6:
    dependencies:
      '@babel/core': 7.11.6
      '@babel/helper-plugin-utils': 7.10.4
      '@babel/plugin-syntax-nullish-coalescing-operator': 7.8.3_@babel+core@7.11.6
    dev: true
    peerDependencies:
      '@babel/core': ^7.0.0-0
    resolution:
      integrity: sha512-wq5n1M3ZUlHl9sqT2ok1T2/MTt6AXE0e1Lz4WzWBr95LsAZ5qDXe4KnFuauYyEyLiohvXFMdbsOTMyLZs91Zlw==
  /@babel/plugin-proposal-numeric-separator/7.10.4_@babel+core@7.11.6:
    dependencies:
      '@babel/core': 7.11.6
      '@babel/helper-plugin-utils': 7.10.4
      '@babel/plugin-syntax-numeric-separator': 7.10.4_@babel+core@7.11.6
    dev: true
    peerDependencies:
      '@babel/core': ^7.0.0-0
    resolution:
      integrity: sha512-73/G7QoRoeNkLZFxsoCCvlg4ezE4eM+57PnOqgaPOozd5myfj7p0muD1mRVJvbUWbOzD+q3No2bWbaKy+DJ8DA==
  /@babel/plugin-proposal-object-rest-spread/7.11.0_@babel+core@7.11.6:
    dependencies:
      '@babel/core': 7.11.6
      '@babel/helper-plugin-utils': 7.10.4
      '@babel/plugin-syntax-object-rest-spread': 7.8.3_@babel+core@7.11.6
      '@babel/plugin-transform-parameters': 7.10.5_@babel+core@7.11.6
    dev: true
    peerDependencies:
      '@babel/core': ^7.0.0-0
    resolution:
      integrity: sha512-wzch41N4yztwoRw0ak+37wxwJM2oiIiy6huGCoqkvSTA9acYWcPfn9Y4aJqmFFJ70KTJUu29f3DQ43uJ9HXzEA==
  /@babel/plugin-proposal-optional-catch-binding/7.10.4_@babel+core@7.11.6:
    dependencies:
      '@babel/core': 7.11.6
      '@babel/helper-plugin-utils': 7.10.4
      '@babel/plugin-syntax-optional-catch-binding': 7.8.3_@babel+core@7.11.6
    dev: true
    peerDependencies:
      '@babel/core': ^7.0.0-0
    resolution:
      integrity: sha512-LflT6nPh+GK2MnFiKDyLiqSqVHkQnVf7hdoAvyTnnKj9xB3docGRsdPuxp6qqqW19ifK3xgc9U5/FwrSaCNX5g==
  /@babel/plugin-proposal-optional-chaining/7.11.0_@babel+core@7.11.6:
    dependencies:
      '@babel/core': 7.11.6
      '@babel/helper-plugin-utils': 7.10.4
      '@babel/helper-skip-transparent-expression-wrappers': 7.11.0
      '@babel/plugin-syntax-optional-chaining': 7.8.3_@babel+core@7.11.6
    dev: true
    peerDependencies:
      '@babel/core': ^7.0.0-0
    resolution:
      integrity: sha512-v9fZIu3Y8562RRwhm1BbMRxtqZNFmFA2EG+pT2diuU8PT3H6T/KXoZ54KgYisfOFZHV6PfvAiBIZ9Rcz+/JCxA==
  /@babel/plugin-proposal-private-methods/7.10.4_@babel+core@7.11.6:
    dependencies:
      '@babel/core': 7.11.6
      '@babel/helper-create-class-features-plugin': 7.10.5_@babel+core@7.11.6
      '@babel/helper-plugin-utils': 7.10.4
    dev: true
    peerDependencies:
      '@babel/core': ^7.0.0-0
    resolution:
      integrity: sha512-wh5GJleuI8k3emgTg5KkJK6kHNsGEr0uBTDBuQUBJwckk9xs1ez79ioheEVVxMLyPscB0LfkbVHslQqIzWV6Bw==
  /@babel/plugin-proposal-unicode-property-regex/7.10.4_@babel+core@7.11.6:
    dependencies:
      '@babel/core': 7.11.6
      '@babel/helper-create-regexp-features-plugin': 7.10.4_@babel+core@7.11.6
      '@babel/helper-plugin-utils': 7.10.4
    dev: true
    engines:
      node: '>=4'
    peerDependencies:
      '@babel/core': ^7.0.0-0
    resolution:
      integrity: sha512-H+3fOgPnEXFL9zGYtKQe4IDOPKYlZdF1kqFDQRRb8PK4B8af1vAGK04tF5iQAAsui+mHNBQSAtd2/ndEDe9wuA==
  /@babel/plugin-syntax-async-generators/7.8.4_@babel+core@7.11.6:
    dependencies:
      '@babel/core': 7.11.6
      '@babel/helper-plugin-utils': 7.10.4
    dev: true
    peerDependencies:
      '@babel/core': ^7.0.0-0
    resolution:
      integrity: sha512-tycmZxkGfZaxhMRbXlPXuVFpdWlXpir2W4AMhSJgRKzk/eDlIXOhb2LHWoLpDF7TEHylV5zNhykX6KAgHJmTNw==
  /@babel/plugin-syntax-bigint/7.8.3_@babel+core@7.11.6:
    dependencies:
      '@babel/core': 7.11.6
      '@babel/helper-plugin-utils': 7.10.4
    dev: true
    peerDependencies:
      '@babel/core': ^7.0.0-0
    resolution:
      integrity: sha512-wnTnFlG+YxQm3vDxpGE57Pj0srRU4sHE/mDkt1qv2YJJSeUAec2ma4WLUnUPeKjyrfntVwe/N6dCXpU+zL3Npg==
  /@babel/plugin-syntax-class-properties/7.10.4_@babel+core@7.11.6:
    dependencies:
      '@babel/core': 7.11.6
      '@babel/helper-plugin-utils': 7.10.4
    dev: true
    peerDependencies:
      '@babel/core': ^7.0.0-0
    resolution:
      integrity: sha512-GCSBF7iUle6rNugfURwNmCGG3Z/2+opxAMLs1nND4bhEG5PuxTIggDBoeYYSujAlLtsupzOHYJQgPS3pivwXIA==
  /@babel/plugin-syntax-dynamic-import/7.8.3_@babel+core@7.11.6:
    dependencies:
      '@babel/core': 7.11.6
      '@babel/helper-plugin-utils': 7.10.4
    dev: true
    peerDependencies:
      '@babel/core': ^7.0.0-0
    resolution:
      integrity: sha512-5gdGbFon+PszYzqs83S3E5mpi7/y/8M9eC90MRTZfduQOYW76ig6SOSPNe41IG5LoP3FGBn2N0RjVDSQiS94kQ==
  /@babel/plugin-syntax-export-namespace-from/7.8.3_@babel+core@7.11.6:
    dependencies:
      '@babel/core': 7.11.6
      '@babel/helper-plugin-utils': 7.10.4
    dev: true
    peerDependencies:
      '@babel/core': ^7.0.0-0
    resolution:
      integrity: sha512-MXf5laXo6c1IbEbegDmzGPwGNTsHZmEy6QGznu5Sh2UCWvueywb2ee+CCE4zQiZstxU9BMoQO9i6zUFSY0Kj0Q==
  /@babel/plugin-syntax-import-meta/7.10.4_@babel+core@7.11.6:
    dependencies:
      '@babel/core': 7.11.6
      '@babel/helper-plugin-utils': 7.10.4
    dev: true
    peerDependencies:
      '@babel/core': ^7.0.0-0
    resolution:
      integrity: sha512-Yqfm+XDx0+Prh3VSeEQCPU81yC+JWZ2pDPFSS4ZdpfZhp4MkFMaDC1UqseovEKwSUpnIL7+vK+Clp7bfh0iD7g==
  /@babel/plugin-syntax-json-strings/7.8.3_@babel+core@7.11.6:
    dependencies:
      '@babel/core': 7.11.6
      '@babel/helper-plugin-utils': 7.10.4
    dev: true
    peerDependencies:
      '@babel/core': ^7.0.0-0
    resolution:
      integrity: sha512-lY6kdGpWHvjoe2vk4WrAapEuBR69EMxZl+RoGRhrFGNYVK8mOPAW8VfbT/ZgrFbXlDNiiaxQnAtgVCZ6jv30EA==
  /@babel/plugin-syntax-logical-assignment-operators/7.10.4_@babel+core@7.11.6:
    dependencies:
      '@babel/core': 7.11.6
      '@babel/helper-plugin-utils': 7.10.4
    dev: true
    peerDependencies:
      '@babel/core': ^7.0.0-0
    resolution:
      integrity: sha512-d8waShlpFDinQ5MtvGU9xDAOzKH47+FFoney2baFIoMr952hKOLp1HR7VszoZvOsV/4+RRszNY7D17ba0te0ig==
  /@babel/plugin-syntax-nullish-coalescing-operator/7.8.3_@babel+core@7.11.6:
    dependencies:
      '@babel/core': 7.11.6
      '@babel/helper-plugin-utils': 7.10.4
    dev: true
    peerDependencies:
      '@babel/core': ^7.0.0-0
    resolution:
      integrity: sha512-aSff4zPII1u2QD7y+F8oDsz19ew4IGEJg9SVW+bqwpwtfFleiQDMdzA/R+UlWDzfnHFCxxleFT0PMIrR36XLNQ==
  /@babel/plugin-syntax-numeric-separator/7.10.4_@babel+core@7.11.6:
    dependencies:
      '@babel/core': 7.11.6
      '@babel/helper-plugin-utils': 7.10.4
    dev: true
    peerDependencies:
      '@babel/core': ^7.0.0-0
    resolution:
      integrity: sha512-9H6YdfkcK/uOnY/K7/aA2xpzaAgkQn37yzWUMRK7OaPOqOpGS1+n0H5hxT9AUw9EsSjPW8SVyMJwYRtWs3X3ug==
  /@babel/plugin-syntax-object-rest-spread/7.8.3_@babel+core@7.11.6:
    dependencies:
      '@babel/core': 7.11.6
      '@babel/helper-plugin-utils': 7.10.4
    dev: true
    peerDependencies:
      '@babel/core': ^7.0.0-0
    resolution:
      integrity: sha512-XoqMijGZb9y3y2XskN+P1wUGiVwWZ5JmoDRwx5+3GmEplNyVM2s2Dg8ILFQm8rWM48orGy5YpI5Bl8U1y7ydlA==
  /@babel/plugin-syntax-optional-catch-binding/7.8.3_@babel+core@7.11.6:
    dependencies:
      '@babel/core': 7.11.6
      '@babel/helper-plugin-utils': 7.10.4
    dev: true
    peerDependencies:
      '@babel/core': ^7.0.0-0
    resolution:
      integrity: sha512-6VPD0Pc1lpTqw0aKoeRTMiB+kWhAoT24PA+ksWSBrFtl5SIRVpZlwN3NNPQjehA2E/91FV3RjLWoVTglWcSV3Q==
  /@babel/plugin-syntax-optional-chaining/7.8.3_@babel+core@7.11.6:
    dependencies:
      '@babel/core': 7.11.6
      '@babel/helper-plugin-utils': 7.10.4
    dev: true
    peerDependencies:
      '@babel/core': ^7.0.0-0
    resolution:
      integrity: sha512-KoK9ErH1MBlCPxV0VANkXW2/dw4vlbGDrFgz8bmUsBGYkFRcbRwMh6cIJubdPrkxRwuGdtCk0v/wPTKbQgBjkg==
  /@babel/plugin-syntax-top-level-await/7.10.4_@babel+core@7.11.6:
    dependencies:
      '@babel/core': 7.11.6
      '@babel/helper-plugin-utils': 7.10.4
    dev: true
    peerDependencies:
      '@babel/core': ^7.0.0-0
    resolution:
      integrity: sha512-ni1brg4lXEmWyafKr0ccFWkJG0CeMt4WV1oyeBW6EFObF4oOHclbkj5cARxAPQyAQ2UTuplJyK4nfkXIMMFvsQ==
  /@babel/plugin-syntax-typescript/7.10.4_@babel+core@7.11.6:
    dependencies:
      '@babel/core': 7.11.6
      '@babel/helper-plugin-utils': 7.10.4
    dev: true
    peerDependencies:
      '@babel/core': ^7.0.0-0
    resolution:
      integrity: sha512-oSAEz1YkBCAKr5Yiq8/BNtvSAPwkp/IyUnwZogd8p+F0RuYQQrLeRUzIQhueQTTBy/F+a40uS7OFKxnkRvmvFQ==
  /@babel/plugin-transform-arrow-functions/7.10.4_@babel+core@7.11.6:
    dependencies:
      '@babel/core': 7.11.6
      '@babel/helper-plugin-utils': 7.10.4
    dev: true
    peerDependencies:
      '@babel/core': ^7.0.0-0
    resolution:
      integrity: sha512-9J/oD1jV0ZCBcgnoFWFq1vJd4msoKb/TCpGNFyyLt0zABdcvgK3aYikZ8HjzB14c26bc7E3Q1yugpwGy2aTPNA==
  /@babel/plugin-transform-async-to-generator/7.10.4_@babel+core@7.11.6:
    dependencies:
      '@babel/core': 7.11.6
      '@babel/helper-module-imports': 7.10.4
      '@babel/helper-plugin-utils': 7.10.4
      '@babel/helper-remap-async-to-generator': 7.11.4
    dev: true
    peerDependencies:
      '@babel/core': ^7.0.0-0
    resolution:
      integrity: sha512-F6nREOan7J5UXTLsDsZG3DXmZSVofr2tGNwfdrVwkDWHfQckbQXnXSPfD7iO+c/2HGqycwyLST3DnZ16n+cBJQ==
  /@babel/plugin-transform-block-scoped-functions/7.10.4_@babel+core@7.11.6:
    dependencies:
      '@babel/core': 7.11.6
      '@babel/helper-plugin-utils': 7.10.4
    dev: true
    peerDependencies:
      '@babel/core': ^7.0.0-0
    resolution:
      integrity: sha512-WzXDarQXYYfjaV1szJvN3AD7rZgZzC1JtjJZ8dMHUyiK8mxPRahynp14zzNjU3VkPqPsO38CzxiWO1c9ARZ8JA==
  /@babel/plugin-transform-block-scoping/7.11.1_@babel+core@7.11.6:
    dependencies:
      '@babel/core': 7.11.6
      '@babel/helper-plugin-utils': 7.10.4
    dev: true
    peerDependencies:
      '@babel/core': ^7.0.0-0
    resolution:
      integrity: sha512-00dYeDE0EVEHuuM+26+0w/SCL0BH2Qy7LwHuI4Hi4MH5gkC8/AqMN5uWFJIsoXZrAphiMm1iXzBw6L2T+eA0ew==
  /@babel/plugin-transform-classes/7.10.4_@babel+core@7.11.6:
    dependencies:
      '@babel/core': 7.11.6
      '@babel/helper-annotate-as-pure': 7.10.4
      '@babel/helper-define-map': 7.10.5
      '@babel/helper-function-name': 7.10.4
      '@babel/helper-optimise-call-expression': 7.10.4
      '@babel/helper-plugin-utils': 7.10.4
      '@babel/helper-replace-supers': 7.10.4
      '@babel/helper-split-export-declaration': 7.11.0
      globals: 11.12.0
    dev: true
    peerDependencies:
      '@babel/core': ^7.0.0-0
    resolution:
      integrity: sha512-2oZ9qLjt161dn1ZE0Ms66xBncQH4In8Sqw1YWgBUZuGVJJS5c0OFZXL6dP2MRHrkU/eKhWg8CzFJhRQl50rQxA==
  /@babel/plugin-transform-computed-properties/7.10.4_@babel+core@7.11.6:
    dependencies:
      '@babel/core': 7.11.6
      '@babel/helper-plugin-utils': 7.10.4
    dev: true
    peerDependencies:
      '@babel/core': ^7.0.0-0
    resolution:
      integrity: sha512-JFwVDXcP/hM/TbyzGq3l/XWGut7p46Z3QvqFMXTfk6/09m7xZHJUN9xHfsv7vqqD4YnfI5ueYdSJtXqqBLyjBw==
  /@babel/plugin-transform-destructuring/7.10.4_@babel+core@7.11.6:
    dependencies:
      '@babel/core': 7.11.6
      '@babel/helper-plugin-utils': 7.10.4
    dev: true
    peerDependencies:
      '@babel/core': ^7.0.0-0
    resolution:
      integrity: sha512-+WmfvyfsyF603iPa6825mq6Qrb7uLjTOsa3XOFzlYcYDHSS4QmpOWOL0NNBY5qMbvrcf3tq0Cw+v4lxswOBpgA==
  /@babel/plugin-transform-dotall-regex/7.10.4_@babel+core@7.11.6:
    dependencies:
      '@babel/core': 7.11.6
      '@babel/helper-create-regexp-features-plugin': 7.10.4_@babel+core@7.11.6
      '@babel/helper-plugin-utils': 7.10.4
    dev: true
    peerDependencies:
      '@babel/core': ^7.0.0-0
    resolution:
      integrity: sha512-ZEAVvUTCMlMFAbASYSVQoxIbHm2OkG2MseW6bV2JjIygOjdVv8tuxrCTzj1+Rynh7ODb8GivUy7dzEXzEhuPaA==
  /@babel/plugin-transform-duplicate-keys/7.10.4_@babel+core@7.11.6:
    dependencies:
      '@babel/core': 7.11.6
      '@babel/helper-plugin-utils': 7.10.4
    dev: true
    peerDependencies:
      '@babel/core': ^7.0.0-0
    resolution:
      integrity: sha512-GL0/fJnmgMclHiBTTWXNlYjYsA7rDrtsazHG6mglaGSTh0KsrW04qml+Bbz9FL0LcJIRwBWL5ZqlNHKTkU3xAA==
  /@babel/plugin-transform-exponentiation-operator/7.10.4_@babel+core@7.11.6:
    dependencies:
      '@babel/core': 7.11.6
      '@babel/helper-builder-binary-assignment-operator-visitor': 7.10.4
      '@babel/helper-plugin-utils': 7.10.4
    dev: true
    peerDependencies:
      '@babel/core': ^7.0.0-0
    resolution:
      integrity: sha512-S5HgLVgkBcRdyQAHbKj+7KyuWx8C6t5oETmUuwz1pt3WTWJhsUV0WIIXuVvfXMxl/QQyHKlSCNNtaIamG8fysw==
  /@babel/plugin-transform-for-of/7.10.4_@babel+core@7.11.6:
    dependencies:
      '@babel/core': 7.11.6
      '@babel/helper-plugin-utils': 7.10.4
    dev: true
    peerDependencies:
      '@babel/core': ^7.0.0-0
    resolution:
      integrity: sha512-ItdQfAzu9AlEqmusA/65TqJ79eRcgGmpPPFvBnGILXZH975G0LNjP1yjHvGgfuCxqrPPueXOPe+FsvxmxKiHHQ==
  /@babel/plugin-transform-function-name/7.10.4_@babel+core@7.11.6:
    dependencies:
      '@babel/core': 7.11.6
      '@babel/helper-function-name': 7.10.4
      '@babel/helper-plugin-utils': 7.10.4
    dev: true
    peerDependencies:
      '@babel/core': ^7.0.0-0
    resolution:
      integrity: sha512-OcDCq2y5+E0dVD5MagT5X+yTRbcvFjDI2ZVAottGH6tzqjx/LKpgkUepu3hp/u4tZBzxxpNGwLsAvGBvQ2mJzg==
  /@babel/plugin-transform-literals/7.10.4_@babel+core@7.11.6:
    dependencies:
      '@babel/core': 7.11.6
      '@babel/helper-plugin-utils': 7.10.4
    dev: true
    peerDependencies:
      '@babel/core': ^7.0.0-0
    resolution:
      integrity: sha512-Xd/dFSTEVuUWnyZiMu76/InZxLTYilOSr1UlHV+p115Z/Le2Fi1KXkJUYz0b42DfndostYlPub3m8ZTQlMaiqQ==
  /@babel/plugin-transform-member-expression-literals/7.10.4_@babel+core@7.11.6:
    dependencies:
      '@babel/core': 7.11.6
      '@babel/helper-plugin-utils': 7.10.4
    dev: true
    peerDependencies:
      '@babel/core': ^7.0.0-0
    resolution:
      integrity: sha512-0bFOvPyAoTBhtcJLr9VcwZqKmSjFml1iVxvPL0ReomGU53CX53HsM4h2SzckNdkQcHox1bpAqzxBI1Y09LlBSw==
  /@babel/plugin-transform-modules-amd/7.10.5_@babel+core@7.11.6:
    dependencies:
      '@babel/core': 7.11.6
      '@babel/helper-module-transforms': 7.11.0
      '@babel/helper-plugin-utils': 7.10.4
      babel-plugin-dynamic-import-node: 2.3.3
    dev: true
    peerDependencies:
      '@babel/core': ^7.0.0-0
    resolution:
      integrity: sha512-elm5uruNio7CTLFItVC/rIzKLfQ17+fX7EVz5W0TMgIHFo1zY0Ozzx+lgwhL4plzl8OzVn6Qasx5DeEFyoNiRw==
  /@babel/plugin-transform-modules-commonjs/7.10.4_@babel+core@7.11.6:
    dependencies:
      '@babel/core': 7.11.6
      '@babel/helper-module-transforms': 7.11.0
      '@babel/helper-plugin-utils': 7.10.4
      '@babel/helper-simple-access': 7.10.4
      babel-plugin-dynamic-import-node: 2.3.3
    dev: true
    peerDependencies:
      '@babel/core': ^7.0.0-0
    resolution:
      integrity: sha512-Xj7Uq5o80HDLlW64rVfDBhao6OX89HKUmb+9vWYaLXBZOma4gA6tw4Ni1O5qVDoZWUV0fxMYA0aYzOawz0l+1w==
  /@babel/plugin-transform-modules-systemjs/7.10.5_@babel+core@7.11.6:
    dependencies:
      '@babel/core': 7.11.6
      '@babel/helper-hoist-variables': 7.10.4
      '@babel/helper-module-transforms': 7.11.0
      '@babel/helper-plugin-utils': 7.10.4
      babel-plugin-dynamic-import-node: 2.3.3
    dev: true
    peerDependencies:
      '@babel/core': ^7.0.0-0
    resolution:
      integrity: sha512-f4RLO/OL14/FP1AEbcsWMzpbUz6tssRaeQg11RH1BP/XnPpRoVwgeYViMFacnkaw4k4wjRSjn3ip1Uw9TaXuMw==
  /@babel/plugin-transform-modules-umd/7.10.4_@babel+core@7.11.6:
    dependencies:
      '@babel/core': 7.11.6
      '@babel/helper-module-transforms': 7.11.0
      '@babel/helper-plugin-utils': 7.10.4
    dev: true
    peerDependencies:
      '@babel/core': ^7.0.0-0
    resolution:
      integrity: sha512-mohW5q3uAEt8T45YT7Qc5ws6mWgJAaL/8BfWD9Dodo1A3RKWli8wTS+WiQ/knF+tXlPirW/1/MqzzGfCExKECA==
  /@babel/plugin-transform-named-capturing-groups-regex/7.10.4_@babel+core@7.11.6:
    dependencies:
      '@babel/core': 7.11.6
      '@babel/helper-create-regexp-features-plugin': 7.10.4_@babel+core@7.11.6
    dev: true
    peerDependencies:
      '@babel/core': ^7.0.0
    resolution:
      integrity: sha512-V6LuOnD31kTkxQPhKiVYzYC/Jgdq53irJC/xBSmqcNcqFGV+PER4l6rU5SH2Vl7bH9mLDHcc0+l9HUOe4RNGKA==
  /@babel/plugin-transform-new-target/7.10.4_@babel+core@7.11.6:
    dependencies:
      '@babel/core': 7.11.6
      '@babel/helper-plugin-utils': 7.10.4
    dev: true
    peerDependencies:
      '@babel/core': ^7.0.0-0
    resolution:
      integrity: sha512-YXwWUDAH/J6dlfwqlWsztI2Puz1NtUAubXhOPLQ5gjR/qmQ5U96DY4FQO8At33JN4XPBhrjB8I4eMmLROjjLjw==
  /@babel/plugin-transform-object-super/7.10.4_@babel+core@7.11.6:
    dependencies:
      '@babel/core': 7.11.6
      '@babel/helper-plugin-utils': 7.10.4
      '@babel/helper-replace-supers': 7.10.4
    dev: true
    peerDependencies:
      '@babel/core': ^7.0.0-0
    resolution:
      integrity: sha512-5iTw0JkdRdJvr7sY0vHqTpnruUpTea32JHmq/atIWqsnNussbRzjEDyWep8UNztt1B5IusBYg8Irb0bLbiEBCQ==
  /@babel/plugin-transform-parameters/7.10.5_@babel+core@7.11.6:
    dependencies:
      '@babel/core': 7.11.6
      '@babel/helper-get-function-arity': 7.10.4
      '@babel/helper-plugin-utils': 7.10.4
    dev: true
    peerDependencies:
      '@babel/core': ^7.0.0-0
    resolution:
      integrity: sha512-xPHwUj5RdFV8l1wuYiu5S9fqWGM2DrYc24TMvUiRrPVm+SM3XeqU9BcokQX/kEUe+p2RBwy+yoiR1w/Blq6ubw==
  /@babel/plugin-transform-property-literals/7.10.4_@babel+core@7.11.6:
    dependencies:
      '@babel/core': 7.11.6
      '@babel/helper-plugin-utils': 7.10.4
    dev: true
    peerDependencies:
      '@babel/core': ^7.0.0-0
    resolution:
      integrity: sha512-ofsAcKiUxQ8TY4sScgsGeR2vJIsfrzqvFb9GvJ5UdXDzl+MyYCaBj/FGzXuv7qE0aJcjWMILny1epqelnFlz8g==
  /@babel/plugin-transform-regenerator/7.10.4_@babel+core@7.11.6:
    dependencies:
      '@babel/core': 7.11.6
      regenerator-transform: 0.14.5
    dev: true
    peerDependencies:
      '@babel/core': ^7.0.0-0
    resolution:
      integrity: sha512-3thAHwtor39A7C04XucbMg17RcZ3Qppfxr22wYzZNcVIkPHfpM9J0SO8zuCV6SZa265kxBJSrfKTvDCYqBFXGw==
  /@babel/plugin-transform-reserved-words/7.10.4_@babel+core@7.11.6:
    dependencies:
      '@babel/core': 7.11.6
      '@babel/helper-plugin-utils': 7.10.4
    dev: true
    peerDependencies:
      '@babel/core': ^7.0.0-0
    resolution:
      integrity: sha512-hGsw1O6Rew1fkFbDImZIEqA8GoidwTAilwCyWqLBM9f+e/u/sQMQu7uX6dyokfOayRuuVfKOW4O7HvaBWM+JlQ==
  /@babel/plugin-transform-shorthand-properties/7.10.4_@babel+core@7.11.6:
    dependencies:
      '@babel/core': 7.11.6
      '@babel/helper-plugin-utils': 7.10.4
    dev: true
    peerDependencies:
      '@babel/core': ^7.0.0-0
    resolution:
      integrity: sha512-AC2K/t7o07KeTIxMoHneyX90v3zkm5cjHJEokrPEAGEy3UCp8sLKfnfOIGdZ194fyN4wfX/zZUWT9trJZ0qc+Q==
  /@babel/plugin-transform-spread/7.11.0_@babel+core@7.11.6:
    dependencies:
      '@babel/core': 7.11.6
      '@babel/helper-plugin-utils': 7.10.4
      '@babel/helper-skip-transparent-expression-wrappers': 7.11.0
    dev: true
    peerDependencies:
      '@babel/core': ^7.0.0-0
    resolution:
      integrity: sha512-UwQYGOqIdQJe4aWNyS7noqAnN2VbaczPLiEtln+zPowRNlD+79w3oi2TWfYe0eZgd+gjZCbsydN7lzWysDt+gw==
  /@babel/plugin-transform-sticky-regex/7.10.4_@babel+core@7.11.6:
    dependencies:
      '@babel/core': 7.11.6
      '@babel/helper-plugin-utils': 7.10.4
      '@babel/helper-regex': 7.10.5
    dev: true
    peerDependencies:
      '@babel/core': ^7.0.0-0
    resolution:
      integrity: sha512-Ddy3QZfIbEV0VYcVtFDCjeE4xwVTJWTmUtorAJkn6u/92Z/nWJNV+mILyqHKrUxXYKA2EoCilgoPePymKL4DvQ==
  /@babel/plugin-transform-template-literals/7.10.5_@babel+core@7.11.6:
    dependencies:
      '@babel/core': 7.11.6
      '@babel/helper-annotate-as-pure': 7.10.4
      '@babel/helper-plugin-utils': 7.10.4
    dev: true
    peerDependencies:
      '@babel/core': ^7.0.0-0
    resolution:
      integrity: sha512-V/lnPGIb+KT12OQikDvgSuesRX14ck5FfJXt6+tXhdkJ+Vsd0lDCVtF6jcB4rNClYFzaB2jusZ+lNISDk2mMMw==
  /@babel/plugin-transform-typeof-symbol/7.10.4_@babel+core@7.11.6:
    dependencies:
      '@babel/core': 7.11.6
      '@babel/helper-plugin-utils': 7.10.4
    dev: true
    peerDependencies:
      '@babel/core': ^7.0.0-0
    resolution:
      integrity: sha512-QqNgYwuuW0y0H+kUE/GWSR45t/ccRhe14Fs/4ZRouNNQsyd4o3PG4OtHiIrepbM2WKUBDAXKCAK/Lk4VhzTaGA==
  /@babel/plugin-transform-typescript/7.11.0_@babel+core@7.11.6:
    dependencies:
      '@babel/core': 7.11.6
      '@babel/helper-create-class-features-plugin': 7.10.5_@babel+core@7.11.6
      '@babel/helper-plugin-utils': 7.10.4
      '@babel/plugin-syntax-typescript': 7.10.4_@babel+core@7.11.6
    dev: true
    peerDependencies:
      '@babel/core': ^7.0.0-0
    resolution:
      integrity: sha512-edJsNzTtvb3MaXQwj8403B7mZoGu9ElDJQZOKjGUnvilquxBA3IQoEIOvkX/1O8xfAsnHS/oQhe2w/IXrr+w0w==
  /@babel/plugin-transform-unicode-escapes/7.10.4_@babel+core@7.11.6:
    dependencies:
      '@babel/core': 7.11.6
      '@babel/helper-plugin-utils': 7.10.4
    dev: true
    peerDependencies:
      '@babel/core': ^7.0.0-0
    resolution:
      integrity: sha512-y5XJ9waMti2J+e7ij20e+aH+fho7Wb7W8rNuu72aKRwCHFqQdhkdU2lo3uZ9tQuboEJcUFayXdARhcxLQ3+6Fg==
  /@babel/plugin-transform-unicode-regex/7.10.4_@babel+core@7.11.6:
    dependencies:
      '@babel/core': 7.11.6
      '@babel/helper-create-regexp-features-plugin': 7.10.4_@babel+core@7.11.6
      '@babel/helper-plugin-utils': 7.10.4
    dev: true
    peerDependencies:
      '@babel/core': ^7.0.0-0
    resolution:
      integrity: sha512-wNfsc4s8N2qnIwpO/WP2ZiSyjfpTamT2C9V9FDH/Ljub9zw6P3SjkXcFmc0RQUt96k2fmIvtla2MMjgTwIAC+A==
  /@babel/preset-env/7.11.5_@babel+core@7.11.6:
    dependencies:
      '@babel/compat-data': 7.11.0
      '@babel/core': 7.11.6
      '@babel/helper-compilation-targets': 7.10.4_@babel+core@7.11.6
      '@babel/helper-module-imports': 7.10.4
      '@babel/helper-plugin-utils': 7.10.4
      '@babel/plugin-proposal-async-generator-functions': 7.10.5_@babel+core@7.11.6
      '@babel/plugin-proposal-class-properties': 7.10.4_@babel+core@7.11.6
      '@babel/plugin-proposal-dynamic-import': 7.10.4_@babel+core@7.11.6
      '@babel/plugin-proposal-export-namespace-from': 7.10.4_@babel+core@7.11.6
      '@babel/plugin-proposal-json-strings': 7.10.4_@babel+core@7.11.6
      '@babel/plugin-proposal-logical-assignment-operators': 7.11.0_@babel+core@7.11.6
      '@babel/plugin-proposal-nullish-coalescing-operator': 7.10.4_@babel+core@7.11.6
      '@babel/plugin-proposal-numeric-separator': 7.10.4_@babel+core@7.11.6
      '@babel/plugin-proposal-object-rest-spread': 7.11.0_@babel+core@7.11.6
      '@babel/plugin-proposal-optional-catch-binding': 7.10.4_@babel+core@7.11.6
      '@babel/plugin-proposal-optional-chaining': 7.11.0_@babel+core@7.11.6
      '@babel/plugin-proposal-private-methods': 7.10.4_@babel+core@7.11.6
      '@babel/plugin-proposal-unicode-property-regex': 7.10.4_@babel+core@7.11.6
      '@babel/plugin-syntax-async-generators': 7.8.4_@babel+core@7.11.6
      '@babel/plugin-syntax-class-properties': 7.10.4_@babel+core@7.11.6
      '@babel/plugin-syntax-dynamic-import': 7.8.3_@babel+core@7.11.6
      '@babel/plugin-syntax-export-namespace-from': 7.8.3_@babel+core@7.11.6
      '@babel/plugin-syntax-json-strings': 7.8.3_@babel+core@7.11.6
      '@babel/plugin-syntax-logical-assignment-operators': 7.10.4_@babel+core@7.11.6
      '@babel/plugin-syntax-nullish-coalescing-operator': 7.8.3_@babel+core@7.11.6
      '@babel/plugin-syntax-numeric-separator': 7.10.4_@babel+core@7.11.6
      '@babel/plugin-syntax-object-rest-spread': 7.8.3_@babel+core@7.11.6
      '@babel/plugin-syntax-optional-catch-binding': 7.8.3_@babel+core@7.11.6
      '@babel/plugin-syntax-optional-chaining': 7.8.3_@babel+core@7.11.6
      '@babel/plugin-syntax-top-level-await': 7.10.4_@babel+core@7.11.6
      '@babel/plugin-transform-arrow-functions': 7.10.4_@babel+core@7.11.6
      '@babel/plugin-transform-async-to-generator': 7.10.4_@babel+core@7.11.6
      '@babel/plugin-transform-block-scoped-functions': 7.10.4_@babel+core@7.11.6
      '@babel/plugin-transform-block-scoping': 7.11.1_@babel+core@7.11.6
      '@babel/plugin-transform-classes': 7.10.4_@babel+core@7.11.6
      '@babel/plugin-transform-computed-properties': 7.10.4_@babel+core@7.11.6
      '@babel/plugin-transform-destructuring': 7.10.4_@babel+core@7.11.6
      '@babel/plugin-transform-dotall-regex': 7.10.4_@babel+core@7.11.6
      '@babel/plugin-transform-duplicate-keys': 7.10.4_@babel+core@7.11.6
      '@babel/plugin-transform-exponentiation-operator': 7.10.4_@babel+core@7.11.6
      '@babel/plugin-transform-for-of': 7.10.4_@babel+core@7.11.6
      '@babel/plugin-transform-function-name': 7.10.4_@babel+core@7.11.6
      '@babel/plugin-transform-literals': 7.10.4_@babel+core@7.11.6
      '@babel/plugin-transform-member-expression-literals': 7.10.4_@babel+core@7.11.6
      '@babel/plugin-transform-modules-amd': 7.10.5_@babel+core@7.11.6
      '@babel/plugin-transform-modules-commonjs': 7.10.4_@babel+core@7.11.6
      '@babel/plugin-transform-modules-systemjs': 7.10.5_@babel+core@7.11.6
      '@babel/plugin-transform-modules-umd': 7.10.4_@babel+core@7.11.6
      '@babel/plugin-transform-named-capturing-groups-regex': 7.10.4_@babel+core@7.11.6
      '@babel/plugin-transform-new-target': 7.10.4_@babel+core@7.11.6
      '@babel/plugin-transform-object-super': 7.10.4_@babel+core@7.11.6
      '@babel/plugin-transform-parameters': 7.10.5_@babel+core@7.11.6
      '@babel/plugin-transform-property-literals': 7.10.4_@babel+core@7.11.6
      '@babel/plugin-transform-regenerator': 7.10.4_@babel+core@7.11.6
      '@babel/plugin-transform-reserved-words': 7.10.4_@babel+core@7.11.6
      '@babel/plugin-transform-shorthand-properties': 7.10.4_@babel+core@7.11.6
      '@babel/plugin-transform-spread': 7.11.0_@babel+core@7.11.6
      '@babel/plugin-transform-sticky-regex': 7.10.4_@babel+core@7.11.6
      '@babel/plugin-transform-template-literals': 7.10.5_@babel+core@7.11.6
      '@babel/plugin-transform-typeof-symbol': 7.10.4_@babel+core@7.11.6
      '@babel/plugin-transform-unicode-escapes': 7.10.4_@babel+core@7.11.6
      '@babel/plugin-transform-unicode-regex': 7.10.4_@babel+core@7.11.6
      '@babel/preset-modules': 0.1.4_@babel+core@7.11.6
      '@babel/types': 7.11.5
      browserslist: 4.14.5
      core-js-compat: 3.6.5
      invariant: 2.2.4
      levenary: 1.1.1
      semver: 5.7.1
    dev: true
    peerDependencies:
      '@babel/core': ^7.0.0-0
    resolution:
      integrity: sha512-kXqmW1jVcnB2cdueV+fyBM8estd5mlNfaQi6lwLgRwCby4edpavgbFhiBNjmWA3JpB/yZGSISa7Srf+TwxDQoA==
  /@babel/preset-modules/0.1.4_@babel+core@7.11.6:
    dependencies:
      '@babel/core': 7.11.6
      '@babel/helper-plugin-utils': 7.10.4
      '@babel/plugin-proposal-unicode-property-regex': 7.10.4_@babel+core@7.11.6
      '@babel/plugin-transform-dotall-regex': 7.10.4_@babel+core@7.11.6
      '@babel/types': 7.11.5
      esutils: 2.0.3
    dev: true
    peerDependencies:
      '@babel/core': ^7.0.0-0
    resolution:
      integrity: sha512-J36NhwnfdzpmH41M1DrnkkgAqhZaqr/NBdPfQ677mLzlaXo+oDiv1deyCDtgAhz8p328otdob0Du7+xgHGZbKg==
  /@babel/runtime/7.11.2:
    dependencies:
      regenerator-runtime: 0.13.7
    dev: true
    resolution:
      integrity: sha512-TeWkU52so0mPtDcaCTxNBI/IHiz0pZgr8VEFqXFtZWpYD08ZB6FaSwVAS8MKRQAP3bYKiVjwysOJgMFY28o6Tw==
  /@babel/template/7.10.4:
    dependencies:
      '@babel/code-frame': 7.10.4
      '@babel/parser': 7.11.5
      '@babel/types': 7.11.5
    dev: true
    resolution:
      integrity: sha512-ZCjD27cGJFUB6nmCB1Enki3r+L5kJveX9pq1SvAUKoICy6CZ9yD8xO086YXdYhvNjBdnekm4ZnaP5yC8Cs/1tA==
  /@babel/traverse/7.11.5:
    dependencies:
      '@babel/code-frame': 7.10.4
      '@babel/generator': 7.11.6
      '@babel/helper-function-name': 7.10.4
      '@babel/helper-split-export-declaration': 7.11.0
      '@babel/parser': 7.11.5
      '@babel/types': 7.11.5
      debug: 4.2.0
      globals: 11.12.0
      lodash: 4.17.20
    dev: true
    resolution:
      integrity: sha512-EjiPXt+r7LiCZXEfRpSJd+jUMnBd4/9OUv7Nx3+0u9+eimMwJmG0Q98lw4/289JCoxSE8OolDMNZaaF/JZ69WQ==
  /@babel/types/7.11.5:
    dependencies:
      '@babel/helper-validator-identifier': 7.10.4
      lodash: 4.17.20
      to-fast-properties: 2.0.0
    dev: true
    resolution:
      integrity: sha512-bvM7Qz6eKnJVFIn+1LPtjlBFPVN5jNDc1XmN15vWe7Q3DPBufWWsLiIvUu7xW87uTG6QoggpIDnUgLQvPheU+Q==
  /@bcoe/v8-coverage/0.2.3:
    dev: true
    resolution:
      integrity: sha512-0hYQ8SB4Db5zvZB4axdMHGwEaQjkZzFjQiN9LVYvIFB2nSUHW9tYpxWriPrWDASIxiaXax83REcLxuSdnGPZtw==
  /@cnakazawa/watch/1.0.4:
    dependencies:
      exec-sh: 0.3.4
      minimist: 1.2.5
    dev: true
    engines:
      node: '>=0.1.95'
    hasBin: true
    resolution:
      integrity: sha512-v9kIhKwjeZThiWrLmj0y17CWoyddASLj9O2yvbZkbvw/N3rWOYy9zkV66ursAoVr0mV15bL8g0c4QZUE6cdDoQ==
  /@eslint/eslintrc/0.1.3:
    dependencies:
      ajv: 6.12.5
      debug: 4.2.0
      espree: 7.3.0
      globals: 12.4.0
      ignore: 4.0.6
      import-fresh: 3.2.1
      js-yaml: 3.14.0
      lodash: 4.17.20
      minimatch: 3.0.4
      strip-json-comments: 3.1.1
    dev: true
    engines:
      node: ^10.12.0 || >=12.0.0
    resolution:
      integrity: sha512-4YVwPkANLeNtRjMekzux1ci8hIaH5eGKktGqR0d3LWsKNn5B2X/1Z6Trxy7jQXl9EBGE6Yj02O+t09FMeRllaA==
  /@istanbuljs/load-nyc-config/1.1.0:
    dependencies:
      camelcase: 5.3.1
      find-up: 4.1.0
      get-package-type: 0.1.0
      js-yaml: 3.14.0
      resolve-from: 5.0.0
    dev: true
    engines:
      node: '>=8'
    resolution:
      integrity: sha512-VjeHSlIzpv/NyD3N0YuHfXOPDIixcA1q2ZV98wsMqcYlPmv2n3Yb2lYP9XMElnaFVXg5A7YLTeLu6V84uQDjmQ==
  /@istanbuljs/schema/0.1.2:
    dev: true
    engines:
      node: '>=8'
    resolution:
      integrity: sha512-tsAQNx32a8CoFhjhijUIhI4kccIAgmGhy8LZMZgGfmXcpMbPRUqn5LWmgRttILi6yeGmBJd2xsPkFMs0PzgPCw==
  /@jest/console/26.3.0:
    dependencies:
      '@jest/types': 26.3.0
      '@types/node': 14.11.2
      chalk: 4.1.0
      jest-message-util: 26.3.0
      jest-util: 26.3.0
      slash: 3.0.0
    dev: true
    engines:
      node: '>= 10.14.2'
    resolution:
      integrity: sha512-/5Pn6sJev0nPUcAdpJHMVIsA8sKizL2ZkcKPE5+dJrCccks7tcM7c9wbgHudBJbxXLoTbqsHkG1Dofoem4F09w==
  /@jest/core/26.4.2:
    dependencies:
      '@jest/console': 26.3.0
      '@jest/reporters': 26.4.1
      '@jest/test-result': 26.3.0
      '@jest/transform': 26.3.0
      '@jest/types': 26.3.0
      '@types/node': 14.11.2
      ansi-escapes: 4.3.1
      chalk: 4.1.0
      exit: 0.1.2
      graceful-fs: 4.2.4
      jest-changed-files: 26.3.0
      jest-config: 26.4.2
      jest-haste-map: 26.3.0
      jest-message-util: 26.3.0
      jest-regex-util: 26.0.0
      jest-resolve: 26.4.0
      jest-resolve-dependencies: 26.4.2
      jest-runner: 26.4.2
      jest-runtime: 26.4.2
      jest-snapshot: 26.4.2
      jest-util: 26.3.0
      jest-validate: 26.4.2
      jest-watcher: 26.3.0
      micromatch: 4.0.2
      p-each-series: 2.1.0
      rimraf: 3.0.2
      slash: 3.0.0
      strip-ansi: 6.0.0
    dev: true
    engines:
      node: '>= 10.14.2'
    resolution:
      integrity: sha512-sDva7YkeNprxJfepOctzS8cAk9TOekldh+5FhVuXS40+94SHbiicRO1VV2tSoRtgIo+POs/Cdyf8p76vPTd6dg==
  /@jest/environment/26.3.0:
    dependencies:
      '@jest/fake-timers': 26.3.0
      '@jest/types': 26.3.0
      '@types/node': 14.11.2
      jest-mock: 26.3.0
    dev: true
    engines:
      node: '>= 10.14.2'
    resolution:
      integrity: sha512-EW+MFEo0DGHahf83RAaiqQx688qpXgl99wdb8Fy67ybyzHwR1a58LHcO376xQJHfmoXTu89M09dH3J509cx2AA==
  /@jest/fake-timers/26.3.0:
    dependencies:
      '@jest/types': 26.3.0
      '@sinonjs/fake-timers': 6.0.1
      '@types/node': 14.11.2
      jest-message-util: 26.3.0
      jest-mock: 26.3.0
      jest-util: 26.3.0
    dev: true
    engines:
      node: '>= 10.14.2'
    resolution:
      integrity: sha512-ZL9ytUiRwVP8ujfRepffokBvD2KbxbqMhrXSBhSdAhISCw3gOkuntisiSFv+A6HN0n0fF4cxzICEKZENLmW+1A==
  /@jest/globals/26.4.2:
    dependencies:
      '@jest/environment': 26.3.0
      '@jest/types': 26.3.0
      expect: 26.4.2
    dev: true
    engines:
      node: '>= 10.14.2'
    resolution:
      integrity: sha512-Ot5ouAlehhHLRhc+sDz2/9bmNv9p5ZWZ9LE1pXGGTCXBasmi5jnYjlgYcYt03FBwLmZXCZ7GrL29c33/XRQiow==
  /@jest/reporters/26.4.1:
    dependencies:
      '@bcoe/v8-coverage': 0.2.3
      '@jest/console': 26.3.0
      '@jest/test-result': 26.3.0
      '@jest/transform': 26.3.0
      '@jest/types': 26.3.0
      chalk: 4.1.0
      collect-v8-coverage: 1.0.1
      exit: 0.1.2
      glob: 7.1.6
      graceful-fs: 4.2.4
      istanbul-lib-coverage: 3.0.0
      istanbul-lib-instrument: 4.0.3
      istanbul-lib-report: 3.0.0
      istanbul-lib-source-maps: 4.0.0
      istanbul-reports: 3.0.2
      jest-haste-map: 26.3.0
      jest-resolve: 26.4.0
      jest-util: 26.3.0
      jest-worker: 26.3.0
      slash: 3.0.0
      source-map: 0.6.1
      string-length: 4.0.1
      terminal-link: 2.1.1
      v8-to-istanbul: 5.0.1
    dev: true
    engines:
      node: '>= 10.14.2'
    optionalDependencies:
      node-notifier: 8.0.0
    resolution:
      integrity: sha512-aROTkCLU8++yiRGVxLsuDmZsQEKO6LprlrxtAuzvtpbIFl3eIjgIf3EUxDKgomkS25R9ZzwGEdB5weCcBZlrpQ==
  /@jest/source-map/26.3.0:
    dependencies:
      callsites: 3.1.0
      graceful-fs: 4.2.4
      source-map: 0.6.1
    dev: true
    engines:
      node: '>= 10.14.2'
    resolution:
      integrity: sha512-hWX5IHmMDWe1kyrKl7IhFwqOuAreIwHhbe44+XH2ZRHjrKIh0LO5eLQ/vxHFeAfRwJapmxuqlGAEYLadDq6ZGQ==
  /@jest/test-result/26.3.0:
    dependencies:
      '@jest/console': 26.3.0
      '@jest/types': 26.3.0
      '@types/istanbul-lib-coverage': 2.0.3
      collect-v8-coverage: 1.0.1
    dev: true
    engines:
      node: '>= 10.14.2'
    resolution:
      integrity: sha512-a8rbLqzW/q7HWheFVMtghXV79Xk+GWwOK1FrtimpI5n1la2SY0qHri3/b0/1F0Ve0/yJmV8pEhxDfVwiUBGtgg==
  /@jest/test-sequencer/26.4.2:
    dependencies:
      '@jest/test-result': 26.3.0
      graceful-fs: 4.2.4
      jest-haste-map: 26.3.0
      jest-runner: 26.4.2
      jest-runtime: 26.4.2
    dev: true
    engines:
      node: '>= 10.14.2'
    resolution:
      integrity: sha512-83DRD8N3M0tOhz9h0bn6Kl6dSp+US6DazuVF8J9m21WAp5x7CqSMaNycMP0aemC/SH/pDQQddbsfHRTBXVUgog==
  /@jest/transform/26.3.0:
    dependencies:
      '@babel/core': 7.11.6
      '@jest/types': 26.3.0
      babel-plugin-istanbul: 6.0.0
      chalk: 4.1.0
      convert-source-map: 1.7.0
      fast-json-stable-stringify: 2.1.0
      graceful-fs: 4.2.4
      jest-haste-map: 26.3.0
      jest-regex-util: 26.0.0
      jest-util: 26.3.0
      micromatch: 4.0.2
      pirates: 4.0.1
      slash: 3.0.0
      source-map: 0.6.1
      write-file-atomic: 3.0.3
    dev: true
    engines:
      node: '>= 10.14.2'
    resolution:
      integrity: sha512-Isj6NB68QorGoFWvcOjlUhpkT56PqNIsXKR7XfvoDlCANn/IANlh8DrKAA2l2JKC3yWSMH5wS0GwuQM20w3b2A==
  /@jest/types/26.3.0:
    dependencies:
      '@types/istanbul-lib-coverage': 2.0.3
      '@types/istanbul-reports': 3.0.0
      '@types/node': 14.11.2
      '@types/yargs': 15.0.7
      chalk: 4.1.0
    dev: true
    engines:
      node: '>= 10.14.2'
    resolution:
      integrity: sha512-BDPG23U0qDeAvU4f99haztXwdAg3hz4El95LkAM+tHAqqhiVzRpEGHHU8EDxT/AnxOrA65YjLBwDahdJ9pTLJQ==
  /@jest/types/26.6.2:
    dependencies:
      '@types/istanbul-lib-coverage': 2.0.3
      '@types/istanbul-reports': 3.0.0
      '@types/node': 14.14.7
      '@types/yargs': 15.0.9
      chalk: 4.1.0
    dev: true
    engines:
      node: '>= 10.14.2'
    resolution:
      integrity: sha512-fC6QCp7Sc5sX6g8Tvbmj4XUTbyrik0akgRy03yjXbQaBWWNWGE7SGtJk98m0N8nzegD/7SggrUlivxo5ax4KWQ==
  /@nodelib/fs.scandir/2.1.3:
    dependencies:
      '@nodelib/fs.stat': 2.0.3
      run-parallel: 1.1.10
    dev: true
    engines:
      node: '>= 8'
    resolution:
      integrity: sha512-eGmwYQn3gxo4r7jdQnkrrN6bY478C3P+a/y72IJukF8LjB6ZHeB3c+Ehacj3sYeSmUXGlnA67/PmbM9CVwL7Dw==
  /@nodelib/fs.stat/2.0.3:
    dev: true
    engines:
      node: '>= 8'
    resolution:
      integrity: sha512-bQBFruR2TAwoevBEd/NWMoAAtNGzTRgdrqnYCc7dhzfoNvqPzLyqlEQnzZ3kVnNrSp25iyxE00/3h2fqGAGArA==
  /@nodelib/fs.walk/1.2.4:
    dependencies:
      '@nodelib/fs.scandir': 2.1.3
      fastq: 1.9.0
    dev: true
    engines:
      node: '>= 8'
    resolution:
      integrity: sha512-1V9XOY4rDW0rehzbrcqAmHnz8e7SKvX27gh8Gt2WgB0+pdzdiLV83p72kZPU+jvMbS1qU5mauP2iOvO8rhmurQ==
  /@octokit/auth-token/2.4.2:
    dependencies:
      '@octokit/types': 5.5.0
    dev: true
    resolution:
      integrity: sha512-jE/lE/IKIz2v1+/P0u4fJqv0kYwXOTujKemJMFr6FeopsxlIK3+wKDCJGnysg81XID5TgZQbIfuJ5J0lnTiuyQ==
  /@octokit/core/2.5.4:
    dependencies:
      '@octokit/auth-token': 2.4.2
      '@octokit/graphql': 4.5.6
      '@octokit/request': 5.4.9
      '@octokit/types': 5.5.0
      before-after-hook: 2.1.0
      universal-user-agent: 5.0.0
    dev: true
    resolution:
      integrity: sha512-HCp8yKQfTITYK+Nd09MHzAlP1v3Ii/oCohv0/TW9rhSLvzb98BOVs2QmVYuloE6a3l6LsfyGIwb6Pc4ycgWlIQ==
  /@octokit/endpoint/6.0.6:
    dependencies:
      '@octokit/types': 5.5.0
      is-plain-object: 5.0.0
      universal-user-agent: 6.0.0
    dev: true
    resolution:
      integrity: sha512-7Cc8olaCoL/mtquB7j/HTbPM+sY6Ebr4k2X2y4JoXpVKQ7r5xB4iGQE0IoO58wIPsUk4AzoT65AMEpymSbWTgQ==
  /@octokit/graphql/4.5.6:
    dependencies:
      '@octokit/request': 5.4.9
      '@octokit/types': 5.5.0
      universal-user-agent: 6.0.0
    dev: true
    resolution:
      integrity: sha512-Rry+unqKTa3svswT2ZAuqenpLrzJd+JTv89LTeVa5UM/5OX8o4KTkPL7/1ABq4f/ZkELb0XEK/2IEoYwykcLXg==
  /@octokit/plugin-paginate-rest/2.4.0_@octokit+core@2.5.4:
    dependencies:
      '@octokit/core': 2.5.4
      '@octokit/types': 5.5.0
    dev: true
    peerDependencies:
      '@octokit/core': '>=2'
    resolution:
      integrity: sha512-YT6Klz3LLH6/nNgi0pheJnUmTFW4kVnxGft+v8Itc41IIcjl7y1C8TatmKQBbCSuTSNFXO5pCENnqg6sjwpJhg==
  /@octokit/plugin-request-log/1.0.0:
    dev: true
    resolution:
      integrity: sha512-ywoxP68aOT3zHCLgWZgwUJatiENeHE7xJzYjfz8WI0goynp96wETBF+d95b8g/uL4QmS6owPVlaxiz3wyMAzcw==
  /@octokit/plugin-rest-endpoint-methods/3.17.0:
    dependencies:
      '@octokit/types': 4.1.10
      deprecation: 2.3.1
    dev: true
    resolution:
      integrity: sha512-NFV3vq7GgoO2TrkyBRUOwflkfTYkFKS0tLAPym7RNpkwLCttqShaEGjthOsPEEL+7LFcYv3mU24+F2yVd3npmg==
  /@octokit/request-error/2.0.2:
    dependencies:
      '@octokit/types': 5.5.0
      deprecation: 2.3.1
      once: 1.4.0
    dev: true
    resolution:
      integrity: sha512-2BrmnvVSV1MXQvEkrb9zwzP0wXFNbPJij922kYBTLIlIafukrGOb+ABBT2+c6wZiuyWDH1K1zmjGQ0toN/wMWw==
  /@octokit/request/5.4.9:
    dependencies:
      '@octokit/endpoint': 6.0.6
      '@octokit/request-error': 2.0.2
      '@octokit/types': 5.5.0
      deprecation: 2.3.1
      is-plain-object: 5.0.0
      node-fetch: 2.6.1
      once: 1.4.0
      universal-user-agent: 6.0.0
    dev: true
    resolution:
      integrity: sha512-CzwVvRyimIM1h2n9pLVYfTDmX9m+KHSgCpqPsY8F1NdEK8IaWqXhSBXsdjOBFZSpEcxNEeg4p0UO9cQ8EnOCLA==
  /@octokit/rest/17.11.2:
    dependencies:
      '@octokit/core': 2.5.4
      '@octokit/plugin-paginate-rest': 2.4.0_@octokit+core@2.5.4
      '@octokit/plugin-request-log': 1.0.0
      '@octokit/plugin-rest-endpoint-methods': 3.17.0
    dev: true
    resolution:
      integrity: sha512-4jTmn8WossTUaLfNDfXk4fVJgbz5JgZE8eCs4BvIb52lvIH8rpVMD1fgRCrHbSd6LRPE5JFZSfAEtszrOq3ZFQ==
  /@octokit/types/4.1.10:
    dependencies:
      '@types/node': 14.11.2
    dev: true
    resolution:
      integrity: sha512-/wbFy1cUIE5eICcg0wTKGXMlKSbaAxEr00qaBXzscLXpqhcwgXeS6P8O0pkysBhRfyjkKjJaYrvR1ExMO5eOXQ==
  /@octokit/types/5.5.0:
    dependencies:
      '@types/node': 14.11.2
    dev: true
    resolution:
      integrity: sha512-UZ1pErDue6bZNjYOotCNveTXArOMZQFG6hKJfOnGnulVCMcVVi7YIIuuR4WfBhjo7zgpmzn/BkPDnUXtNx+PcQ==
  /@rollup/plugin-babel/5.2.1_@babel+core@7.11.6+rollup@2.28.2:
    dependencies:
      '@babel/core': 7.11.6
      '@babel/helper-module-imports': 7.10.4
      '@rollup/pluginutils': 3.1.0_rollup@2.28.2
      rollup: 2.28.2
    dev: true
    engines:
      node: '>= 10.0.0'
    peerDependencies:
      '@babel/core': ^7.0.0
      '@types/babel__core': ^7.1.9
      rollup: ^1.20.0||^2.0.0
    peerDependenciesMeta:
      '@types/babel__core':
        optional: true
    resolution:
      integrity: sha512-Jd7oqFR2dzZJ3NWANDyBjwTtX/lYbZpVcmkHrfQcpvawHs9E4c0nYk5U2mfZ6I/DZcIvy506KZJi54XK/jxH7A==
  /@rollup/plugin-node-resolve/9.0.0_rollup@2.28.2:
    dependencies:
      '@rollup/pluginutils': 3.1.0_rollup@2.28.2
      '@types/resolve': 1.17.1
      builtin-modules: 3.1.0
      deepmerge: 4.2.2
      is-module: 1.0.0
      resolve: 1.17.0
      rollup: 2.28.2
    dev: true
    engines:
      node: '>= 10.0.0'
    peerDependencies:
      rollup: ^1.20.0||^2.0.0
    resolution:
      integrity: sha512-gPz+utFHLRrd41WMP13Jq5mqqzHL3OXrfj3/MkSyB6UBIcuNt9j60GCbarzMzdf1VHFpOxfQh/ez7wyadLMqkg==
  /@rollup/pluginutils/3.1.0_rollup@2.28.2:
    dependencies:
      '@types/estree': 0.0.39
      estree-walker: 1.0.1
      picomatch: 2.2.2
      rollup: 2.28.2
    dev: true
    engines:
      node: '>= 8.0.0'
    peerDependencies:
      rollup: ^1.20.0||^2.0.0
    resolution:
      integrity: sha512-GksZ6pr6TpIjHm8h9lSQ8pi8BE9VeubNT0OMJ3B5uZJ8pz73NPiqOtCog/x2/QzM1ENChPKxMDhiQuRHsqc+lg==
  /@semantic-release/changelog/5.0.1_semantic-release@17.1.1:
    dependencies:
      '@semantic-release/error': 2.2.0
      aggregate-error: 3.1.0
      fs-extra: 9.0.1
      lodash: 4.17.20
      semantic-release: 17.1.1
    dev: true
    engines:
      node: '>=10.18'
    peerDependencies:
      semantic-release: '>=15.8.0 <18.0.0'
    resolution:
      integrity: sha512-unvqHo5jk4dvAf2nZ3aw4imrlwQ2I50eVVvq9D47Qc3R+keNqepx1vDYwkjF8guFXnOYaYcR28yrZWno1hFbiw==
  /@semantic-release/commit-analyzer/8.0.1_semantic-release@17.1.1:
    dependencies:
      conventional-changelog-angular: 5.0.11
      conventional-commits-filter: 2.0.6
      conventional-commits-parser: 3.1.0
      debug: 4.2.0
      import-from: 3.0.0
      lodash: 4.17.20
      micromatch: 4.0.2
      semantic-release: 17.1.1
    dev: true
    engines:
      node: '>=10.18'
    peerDependencies:
      semantic-release: '>=16.0.0 <18.0.0'
    resolution:
      integrity: sha512-5bJma/oB7B4MtwUkZC2Bf7O1MHfi4gWe4mA+MIQ3lsEV0b422Bvl1z5HRpplDnMLHH3EXMoRdEng6Ds5wUqA3A==
  /@semantic-release/error/2.2.0:
    dev: true
    resolution:
      integrity: sha512-9Tj/qn+y2j+sjCI3Jd+qseGtHjOAeg7dU2/lVcqIQ9TV3QDaDXDYXcoOHU+7o2Hwh8L8ymL4gfuO7KxDs3q2zg==
  /@semantic-release/git/9.0.0_semantic-release@17.1.1:
    dependencies:
      '@semantic-release/error': 2.2.0
      aggregate-error: 3.1.0
      debug: 4.2.0
      dir-glob: 3.0.1
      execa: 4.0.3
      lodash: 4.17.20
      micromatch: 4.0.2
      p-reduce: 2.1.0
      semantic-release: 17.1.1
    dev: true
    engines:
      node: '>=10.18'
    peerDependencies:
      semantic-release: '>=16.0.0 <18.0.0'
    resolution:
      integrity: sha512-AZ4Zha5NAPAciIJH3ipzw/WU9qLAn8ENaoVAhD6srRPxTpTzuV3NhNh14rcAo8Paj9dO+5u4rTKcpetOBluYVw==
  /@semantic-release/github/7.1.1_semantic-release@17.1.1:
    dependencies:
      '@octokit/rest': 17.11.2
      '@semantic-release/error': 2.2.0
      aggregate-error: 3.1.0
      bottleneck: 2.19.5
      debug: 4.2.0
      dir-glob: 3.0.1
      fs-extra: 9.0.1
      globby: 11.0.1
      http-proxy-agent: 4.0.1
      https-proxy-agent: 5.0.0
      issue-parser: 6.0.0
      lodash: 4.17.20
      mime: 2.4.6
      p-filter: 2.1.0
      p-retry: 4.2.0
      semantic-release: 17.1.1
      url-join: 4.0.1
    dev: true
    engines:
      node: '>=10.18'
    peerDependencies:
      semantic-release: '>=16.0.0 <18.0.0'
    resolution:
      integrity: sha512-w8CLCvGVKNe2FPOYQ68OFxFVNNha7YRzptnwTZYdjXYtgTDKw0XVfnMSd9NlJeQPYGfQmIhIVPNBU/cA6zUY0A==
  /@semantic-release/npm/7.0.6_semantic-release@17.1.1:
    dependencies:
      '@semantic-release/error': 2.2.0
      aggregate-error: 3.1.0
      execa: 4.0.3
      fs-extra: 9.0.1
      lodash: 4.17.20
      nerf-dart: 1.0.0
      normalize-url: 5.2.1
      npm: 6.14.8
      rc: 1.2.8
      read-pkg: 5.2.0
      registry-auth-token: 4.2.0
      semantic-release: 17.1.1
      semver: 7.3.2
      tempy: 0.5.0
    dev: true
    engines:
      node: '>=10.19'
    peerDependencies:
      semantic-release: '>=16.0.0 <18.0.0'
    resolution:
      integrity: sha512-F4judxdeLe8f7+vDva1TkqNc5Tb2tcltZYW0tLtvP2Xt7CD/gGiz7UxAWEOPsXBvIqAP+uTidvGLPl9U3/uRoQ==
  /@semantic-release/release-notes-generator/9.0.1_semantic-release@17.1.1:
    dependencies:
      conventional-changelog-angular: 5.0.11
      conventional-changelog-writer: 4.0.17
      conventional-commits-filter: 2.0.6
      conventional-commits-parser: 3.1.0
      debug: 4.2.0
      get-stream: 5.2.0
      import-from: 3.0.0
      into-stream: 5.1.1
      lodash: 4.17.20
      read-pkg-up: 7.0.1
      semantic-release: 17.1.1
    dev: true
    engines:
      node: '>=10.18'
    peerDependencies:
      semantic-release: '>=15.8.0 <18.0.0'
    resolution:
      integrity: sha512-bOoTiH6SiiR0x2uywSNR7uZcRDl22IpZhj+Q5Bn0v+98MFtOMhCxFhbrKQjhbYoZw7vps1mvMRmFkp/g6R9cvQ==
  /@sinonjs/commons/1.8.1:
    dependencies:
      type-detect: 4.0.8
    dev: true
    resolution:
      integrity: sha512-892K+kWUUi3cl+LlqEWIDrhvLgdL79tECi8JZUyq6IviKy/DNhuzCRlbHUjxK89f4ypPMMaFnFuR9Ie6DoIMsw==
  /@sinonjs/fake-timers/6.0.1:
    dependencies:
      '@sinonjs/commons': 1.8.1
    dev: true
    resolution:
      integrity: sha512-MZPUxrmFubI36XS1DI3qmI0YdN1gks62JtFZvxR67ljjSNCeK6U08Zx4msEWOXuofgqUt6zPHSi1H9fbjR/NRA==
  /@testing-library/react-hooks/3.4.2_1fb72ba09e79ce5bfd91e4d67e1015b7:
    dependencies:
      '@babel/runtime': 7.11.2
      '@types/testing-library__react-hooks': 3.4.1
      react: 16.13.1
      react-test-renderer: 16.13.1_react@16.13.1
    dev: true
    peerDependencies:
      react: '>=16.9.0'
      react-test-renderer: '>=16.9.0'
    resolution:
      integrity: sha512-RfPG0ckOzUIVeIqlOc1YztKgFW+ON8Y5xaSPbiBkfj9nMkkiLhLeBXT5icfPX65oJV/zCZu4z8EVnUc6GY9C5A==
  /@tootallnate/once/1.1.2:
    dev: true
    engines:
      node: '>= 6'
    resolution:
      integrity: sha512-RbzJvlNzmRq5c3O09UipeuXno4tA1FE6ikOjxZK0tuxVv3412l64l5t1W5pj4+rJq9vpkm/kwiR07aZXnsKPxw==
  /@types/babel__core/7.1.10:
    dependencies:
      '@babel/parser': 7.11.5
      '@babel/types': 7.11.5
      '@types/babel__generator': 7.6.2
      '@types/babel__template': 7.0.3
      '@types/babel__traverse': 7.0.15
    dev: true
    resolution:
      integrity: sha512-x8OM8XzITIMyiwl5Vmo2B1cR1S1Ipkyv4mdlbJjMa1lmuKvKY9FrBbEANIaMlnWn5Rf7uO+rC/VgYabNkE17Hw==
  /@types/babel__generator/7.6.2:
    dependencies:
      '@babel/types': 7.11.5
    dev: true
    resolution:
      integrity: sha512-MdSJnBjl+bdwkLskZ3NGFp9YcXGx5ggLpQQPqtgakVhsWK0hTtNYhjpZLlWQTviGTvF8at+Bvli3jV7faPdgeQ==
  /@types/babel__template/7.0.3:
    dependencies:
      '@babel/parser': 7.11.5
      '@babel/types': 7.11.5
    dev: true
    resolution:
      integrity: sha512-uCoznIPDmnickEi6D0v11SBpW0OuVqHJCa7syXqQHy5uktSCreIlt0iglsCnmvz8yCb38hGcWeseA8cWJSwv5Q==
  /@types/babel__traverse/7.0.15:
    dependencies:
      '@babel/types': 7.11.5
    dev: true
    resolution:
      integrity: sha512-Pzh9O3sTK8V6I1olsXpCfj2k/ygO2q1X0vhhnDrEQyYLHZesWz+zMZMVcwXLCYf0U36EtmyYaFGPfXlTtDHe3A==
  /@types/bson/4.0.2:
    dependencies:
      '@types/node': 14.11.2
    dev: true
    resolution:
      integrity: sha512-+uWmsejEHfmSjyyM/LkrP0orfE2m5Mx9Xel4tXNeqi1ldK5XMQcDsFkBmLDtuyKUbxj2jGDo0H240fbCRJZo7Q==
  /@types/debug/0.0.29:
    dev: true
    resolution:
      integrity: sha1-oeUUrfvZLwOiJLpU1pMRHb8fN1Q=
  /@types/estree/0.0.39:
    dev: true
    resolution:
      integrity: sha512-EYNwp3bU+98cpU4lAWYYL7Zz+2gryWH1qbdDTidVd6hkiR6weksdbMadyXKXNPEkQFhXM+hVO9ZygomHXp+AIw==
  /@types/graceful-fs/4.1.3:
    dependencies:
      '@types/node': 14.11.2
    dev: true
    resolution:
      integrity: sha512-AiHRaEB50LQg0pZmm659vNBb9f4SJ0qrAnteuzhSeAUcJKxoYgEnprg/83kppCnc2zvtCKbdZry1a5pVY3lOTQ==
  /@types/istanbul-lib-coverage/2.0.3:
    dev: true
    resolution:
      integrity: sha512-sz7iLqvVUg1gIedBOvlkxPlc8/uVzyS5OwGz1cKjXzkl3FpL3al0crU8YGU1WoHkxn0Wxbw5tyi6hvzJKNzFsw==
  /@types/istanbul-lib-report/3.0.0:
    dependencies:
      '@types/istanbul-lib-coverage': 2.0.3
    dev: true
    resolution:
      integrity: sha512-plGgXAPfVKFoYfa9NpYDAkseG+g6Jr294RqeqcqDixSbU34MZVJRi/P+7Y8GDpzkEwLaGZZOpKIEmeVZNtKsrg==
  /@types/istanbul-reports/3.0.0:
    dependencies:
      '@types/istanbul-lib-report': 3.0.0
    dev: true
    resolution:
      integrity: sha512-nwKNbvnwJ2/mndE9ItP/zc2TCzw6uuodnF4EHYWD+gCQDVBuRQL5UzbZD0/ezy1iKsFU2ZQiDqg4M9dN4+wZgA==
  /@types/jest/26.0.15:
    dependencies:
      jest-diff: 26.6.2
      pretty-format: 26.6.2
    dev: true
    resolution:
      integrity: sha512-s2VMReFXRg9XXxV+CW9e5Nz8fH2K1aEhwgjUqPPbQd7g95T0laAcvLv032EhFHIa5GHsZ8W7iJEQVaJq6k3Gog==
  /@types/json-schema/7.0.6:
    dev: true
    resolution:
      integrity: sha512-3c+yGKvVP5Y9TYBEibGNR+kLtijnj7mYrXRg+WpFb2X9xm04g/DXYkfg4hmzJQosc9snFNUPkbYIhu+KAm6jJw==
  /@types/json5/0.0.29:
    dev: true
    resolution:
      integrity: sha1-7ihweulOEdK4J7y+UnC86n8+ce4=
  /@types/lodash/4.14.161:
    dev: true
    resolution:
      integrity: sha512-EP6O3Jkr7bXvZZSZYlsgt5DIjiGr0dXP1/jVEwVLTFgg0d+3lWVQkRavYVQszV7dYUwvg0B8R0MBDpcmXg7XIA==
  /@types/minimist/1.2.1:
    dev: true
    resolution:
      integrity: sha512-fZQQafSREFyuZcdWFAExYjBiCL7AUCdgsk80iO0q4yihYYdcIiH28CcuPTGFgLOCC8RlW49GSQxdHwZP+I7CNg==
  /@types/mongodb/3.5.27:
    dependencies:
      '@types/bson': 4.0.2
      '@types/node': 14.11.2
    dev: true
    resolution:
      integrity: sha512-1jxKDgdfJEOO9zp+lv43p8jOqRs02xPrdUTzAZIVK9tVEySfCEmktL2jEu9A3wOBEOs18yKzpVIKUh8b8ALk3w==
  /@types/mongoose/5.7.36:
    dependencies:
      '@types/mongodb': 3.5.27
      '@types/node': 14.11.2
    dev: true
    resolution:
      integrity: sha512-ggFXgvkHgCNlT35B9d/heDYfSqOSwTmQjkRoR32sObGV5Xjd0N0WWuYlLzqeCg94j4hYN/OZxZ1VNNLltX/IVQ==
  /@types/node/14.11.2:
    dev: true
    resolution:
      integrity: sha512-jiE3QIxJ8JLNcb1Ps6rDbysDhN4xa8DJJvuC9prr6w+1tIh+QAbYyNF3tyiZNLDBIuBCf4KEcV2UvQm/V60xfA==
  /@types/node/14.14.7:
    dev: true
    resolution:
      integrity: sha512-Zw1vhUSQZYw+7u5dAwNbIA9TuTotpzY/OF7sJM9FqPOF3SPjKnxrjoTktXDZgUjybf4cWVBP7O8wvKdSaGHweg==
  /@types/normalize-package-data/2.4.0:
    dev: true
    resolution:
      integrity: sha512-f5j5b/Gf71L+dbqxIpQ4Z2WlmI/mPJ0fOkGGmFgtb6sAu97EPczzbS3/tJKxmcYDj55OX6ssqwDAWOHIYDRDGA==
  /@types/parse-json/4.0.0:
    dev: true
    resolution:
      integrity: sha512-//oorEZjL6sbPcKUaCdIGlIUeH26mgzimjBB77G6XRgnDl/L5wOnpyBGRe/Mmf5CVW3PwEBE1NjiMZ/ssFh4wA==
  /@types/prettier/2.1.1:
    dev: true
    resolution:
      integrity: sha512-2zs+O+UkDsJ1Vcp667pd3f8xearMdopz/z54i99wtRDI5KLmngk7vlrYZD0ZjKHaROR03EznlBbVY9PfAEyJIQ==
  /@types/prop-types/15.7.3:
    dev: true
    resolution:
      integrity: sha512-KfRL3PuHmqQLOG+2tGpRO26Ctg+Cq1E01D2DMriKEATHgWLfeNDmq9e29Q9WIky0dQ3NPkd1mzYH8Lm936Z9qw==
  /@types/react-test-renderer/16.9.3:
    dependencies:
      '@types/react': 16.9.50
    dev: true
    resolution:
      integrity: sha512-wJ7IlN5NI82XMLOyHSa+cNN4Z0I+8/YaLl04uDgcZ+W+ExWCmCiVTLT/7fRNqzy4OhStZcUwIqLNF7q+AdW43Q==
  /@types/react/16.9.50:
    dependencies:
      '@types/prop-types': 15.7.3
      csstype: 3.0.3
    dev: true
    resolution:
      integrity: sha512-kPx5YsNnKDJejTk1P+lqThwxN2PczrocwsvqXnjvVvKpFescoY62ZiM3TV7dH1T8lFhlHZF+PE5xUyimUwqEGA==
  /@types/resolve/1.17.1:
    dependencies:
      '@types/node': 14.11.2
    dev: true
    resolution:
      integrity: sha512-yy7HuzQhj0dhGpD8RLXSZWEkLsV9ibvxvi6EiJ3bkqLAO1RGo0WbkWQiwpRlSFymTJRz0d3k5LM3kkx8ArDbLw==
  /@types/retry/0.12.0:
    dev: true
    resolution:
      integrity: sha512-wWKOClTTiizcZhXnPY4wikVAwmdYHp8q6DmC+EJUzAMsycb7HB32Kh9RN4+0gExjmPmZSAQjgURXIGATPegAvA==
  /@types/stack-utils/1.0.1:
    dev: true
    resolution:
      integrity: sha512-l42BggppR6zLmpfU6fq9HEa2oGPEI8yrSPL3GITjfRInppYFahObbIQOQK3UGxEnyQpltZLaPe75046NOZQikw==
  /@types/testing-library__react-hooks/3.4.1:
    dependencies:
      '@types/react-test-renderer': 16.9.3
    dev: true
    resolution:
      integrity: sha512-G4JdzEcq61fUyV6wVW9ebHWEiLK2iQvaBuCHHn9eMSbZzVh4Z4wHnUGIvQOYCCYeu5DnUtFyNYuAAgbSaO/43Q==
  /@types/yargs-parser/15.0.0:
    dev: true
    resolution:
      integrity: sha512-FA/BWv8t8ZWJ+gEOnLLd8ygxH/2UFbAvgEonyfN6yWGLKc7zVjbpl2Y4CTjid9h2RfgPP6SEt6uHwEOply00yw==
  /@types/yargs/15.0.7:
    dependencies:
      '@types/yargs-parser': 15.0.0
    dev: true
    resolution:
      integrity: sha512-Gf4u3EjaPNcC9cTu4/j2oN14nSVhr8PQ+BvBcBQHAhDZfl0bVIiLgvnRXv/dn58XhTm9UXvBpvJpDlwV65QxOA==
<<<<<<< HEAD
  /@types/yargs/15.0.9:
    dependencies:
      '@types/yargs-parser': 15.0.0
    dev: true
    resolution:
      integrity: sha512-HmU8SeIRhZCWcnRskCs36Q1Q00KBV6Cqh/ora8WN1+22dY07AZdn6Gel8QZ3t26XYPImtcL8WV/eqjhVmMEw4g==
  /@typescript-eslint/eslint-plugin/4.5.0_eslint@7.10.0+typescript@4.0.3:
=======
  /@typescript-eslint/eslint-plugin/4.7.0_eslint@7.10.0+typescript@4.0.3:
>>>>>>> 7e73a23e
    dependencies:
      '@typescript-eslint/experimental-utils': 4.7.0_eslint@7.10.0+typescript@4.0.3
      '@typescript-eslint/scope-manager': 4.7.0
      debug: 4.2.0
      eslint: 7.10.0
      functional-red-black-tree: 1.0.1
      regexpp: 3.1.0
      semver: 7.3.2
      tsutils: 3.17.1_typescript@4.0.3
      typescript: 4.0.3
    dev: true
    engines:
      node: ^10.12.0 || >=12.0.0
    peerDependencies:
      '@typescript-eslint/parser': ^4.0.0
      eslint: ^5.0.0 || ^6.0.0 || ^7.0.0
      typescript: '*'
    peerDependenciesMeta:
      typescript:
        optional: true
    resolution:
      integrity: sha512-li9aiSVBBd7kU5VlQlT1AqP0uWGDK6JYKUQ9cVDnOg34VNnd9t4jr0Yqc/bKxJr/tDCPDaB4KzoSFN9fgVxe/Q==
  /@typescript-eslint/experimental-utils/4.7.0_eslint@7.10.0+typescript@4.0.3:
    dependencies:
      '@types/json-schema': 7.0.6
      '@typescript-eslint/scope-manager': 4.7.0
      '@typescript-eslint/types': 4.7.0
      '@typescript-eslint/typescript-estree': 4.7.0_typescript@4.0.3
      eslint: 7.10.0
      eslint-scope: 5.1.1
      eslint-utils: 2.1.0
    dev: true
    engines:
      node: ^10.12.0 || >=12.0.0
    peerDependencies:
      eslint: '*'
      typescript: '*'
    resolution:
      integrity: sha512-cymzovXAiD4EF+YoHAB5Oh02MpnXjvyaOb+v+BdpY7lsJXZQN34oIETeUwVT2XfV9rSNpXaIcknDLfupO/tUoA==
  /@typescript-eslint/parser/4.4.1_eslint@7.10.0+typescript@4.0.3:
    dependencies:
      '@typescript-eslint/scope-manager': 4.4.1
      '@typescript-eslint/types': 4.4.1
      '@typescript-eslint/typescript-estree': 4.4.1_typescript@4.0.3
      debug: 4.2.0
      eslint: 7.10.0
      typescript: 4.0.3
    dev: true
    engines:
      node: ^10.12.0 || >=12.0.0
    peerDependencies:
      eslint: ^5.0.0 || ^6.0.0 || ^7.0.0
      typescript: '*'
    peerDependenciesMeta:
      typescript:
        optional: true
    resolution:
      integrity: sha512-S0fuX5lDku28Au9REYUsV+hdJpW/rNW0gWlc4SXzF/kdrRaAVX9YCxKpziH7djeWT/HFAjLZcnY7NJD8xTeUEg==
  /@typescript-eslint/scope-manager/4.4.1:
    dependencies:
      '@typescript-eslint/types': 4.4.1
      '@typescript-eslint/visitor-keys': 4.4.1
    dev: true
    engines:
      node: ^8.10.0 || ^10.13.0 || >=11.10.1
    resolution:
      integrity: sha512-2oD/ZqD4Gj41UdFeWZxegH3cVEEH/Z6Bhr/XvwTtGv66737XkR4C9IqEkebCuqArqBJQSj4AgNHHiN1okzD/wQ==
  /@typescript-eslint/scope-manager/4.7.0:
    dependencies:
      '@typescript-eslint/types': 4.7.0
      '@typescript-eslint/visitor-keys': 4.7.0
    dev: true
    engines:
      node: ^8.10.0 || ^10.13.0 || >=11.10.1
    resolution:
      integrity: sha512-ILITvqwDJYbcDCROj6+Ob0oCKNg3SH46iWcNcTIT9B5aiVssoTYkhKjxOMNzR1F7WSJkik4zmuqve5MdnA0DyA==
  /@typescript-eslint/types/4.4.1:
    dev: true
    engines:
      node: ^8.10.0 || ^10.13.0 || >=11.10.1
    resolution:
      integrity: sha512-KNDfH2bCyax5db+KKIZT4rfA8rEk5N0EJ8P0T5AJjo5xrV26UAzaiqoJCxeaibqc0c/IvZxp7v2g3difn2Pn3w==
  /@typescript-eslint/types/4.7.0:
    dev: true
    engines:
      node: ^8.10.0 || ^10.13.0 || >=11.10.1
    resolution:
      integrity: sha512-uLszFe0wExJc+I7q0Z/+BnP7wao/kzX0hB5vJn4LIgrfrMLgnB2UXoReV19lkJQS1a1mHWGGODSxnBx6JQC3Sg==
  /@typescript-eslint/typescript-estree/4.4.1_typescript@4.0.3:
    dependencies:
      '@typescript-eslint/types': 4.4.1
      '@typescript-eslint/visitor-keys': 4.4.1
      debug: 4.2.0
      globby: 11.0.1
      is-glob: 4.0.1
      lodash: 4.17.20
      semver: 7.3.2
      tsutils: 3.17.1_typescript@4.0.3
      typescript: 4.0.3
    dev: true
    engines:
      node: ^10.12.0 || >=12.0.0
    peerDependencies:
      typescript: '*'
    peerDependenciesMeta:
      typescript:
        optional: true
    resolution:
      integrity: sha512-wP/V7ScKzgSdtcY1a0pZYBoCxrCstLrgRQ2O9MmCUZDtmgxCO/TCqOTGRVwpP4/2hVfqMz/Vw1ZYrG8cVxvN3g==
  /@typescript-eslint/typescript-estree/4.7.0_typescript@4.0.3:
    dependencies:
      '@typescript-eslint/types': 4.7.0
      '@typescript-eslint/visitor-keys': 4.7.0
      debug: 4.2.0
      globby: 11.0.1
      is-glob: 4.0.1
      lodash: 4.17.20
      semver: 7.3.2
      tsutils: 3.17.1_typescript@4.0.3
      typescript: 4.0.3
    dev: true
    engines:
      node: ^10.12.0 || >=12.0.0
    peerDependencies:
      typescript: '*'
    peerDependenciesMeta:
      typescript:
        optional: true
    resolution:
      integrity: sha512-5XZRQznD1MfUmxu1t8/j2Af4OxbA7EFU2rbo0No7meb46eHgGkSieFdfV6omiC/DGIBhH9H9gXn7okBbVOm8jw==
  /@typescript-eslint/visitor-keys/4.4.1:
    dependencies:
      '@typescript-eslint/types': 4.4.1
      eslint-visitor-keys: 2.0.0
    dev: true
    engines:
      node: ^8.10.0 || ^10.13.0 || >=11.10.1
    resolution:
      integrity: sha512-H2JMWhLaJNeaylSnMSQFEhT/S/FsJbebQALmoJxMPMxLtlVAMy2uJP/Z543n9IizhjRayLSqoInehCeNW9rWcw==
  /@typescript-eslint/visitor-keys/4.7.0:
    dependencies:
      '@typescript-eslint/types': 4.7.0
      eslint-visitor-keys: 2.0.0
    dev: true
    engines:
      node: ^8.10.0 || ^10.13.0 || >=11.10.1
    resolution:
<<<<<<< HEAD
      integrity: sha512-UHq4FSa55NDZqscRU//O5ROFhHa9Hqn9KWTEvJGTArtTQp5GKv9Zqf6d/Q3YXXcFv4woyBml7fJQlQ+OuqRcHA==
  /@ucast/core/1.5.0:
    dev: false
    resolution:
      integrity: sha512-u/3pcIWBdTjDOCZtuwHC+MbL/G/5+RxwZoBlfgMiQHKqFm6I9r1toU1u3nmHxHzGQF0aprXrtn8dqdxHZwbJgg==
  /@ucast/js/2.2.1:
    dependencies:
      '@ucast/core': 1.5.0
    dev: false
    resolution:
      integrity: sha512-QnICpAoE0YLnjxXS04t+6Hweyyo3+jSOeg0LOKZTlrIgqtq28aWcDwIgRFykNITYKEYdWzFWho0/WzaY5nUQ/g==
  /@ucast/mongo/2.3.1:
    dependencies:
      '@ucast/core': 1.5.0
    dev: false
    resolution:
      integrity: sha512-zm9hW/3/7Iyw9Oh61pYvmvg9OOvF8385HElaLNyX+E17SoDALRSesGUkUoUQh4P/iB9ZjCvymBYWMbciMfkRQw==
  /@ucast/mongo2js/1.3.0:
    dependencies:
      '@ucast/core': 1.5.0
      '@ucast/js': 2.2.1
      '@ucast/mongo': 2.3.1
    dev: false
    resolution:
      integrity: sha512-xJ6bAy8NQSzSKs1eusRvAejTp4qIQ0/gC1LsUzAw+LMWEaNsRYGnhsTPT4M8aMcAzpSNwb2vIRnxiuG/er8QCA==
=======
      integrity: sha512-aDJDWuCRsf1lXOtignlfiPODkzSxxop7D0rZ91L6ZuMlcMCSh0YyK+gAfo5zN/ih6WxMwhoXgJWC3cWQdaKC+A==
>>>>>>> 7e73a23e
  /@vue/test-utils/1.1.0_ae554d8947d7e926b014dda25865f517:
    dependencies:
      dom-event-types: 1.0.0
      lodash: 4.17.20
      pretty: 2.0.0
      vue: 2.6.12
      vue-template-compiler: 2.6.12
    dev: true
    peerDependencies:
      vue: 2.x
      vue-template-compiler: ^2.x
    resolution:
      integrity: sha512-M+3jtVqNYIrvzO5gaxogre5a5+96h0hN/dXw+5Lj0t+dp6fAhYcUjpLrC9j9cEEkl2Rcuh/gKYRUmR5N4vcqPw==
  /JSONStream/1.3.5:
    dependencies:
      jsonparse: 1.3.1
      through: 2.3.8
    dev: true
    hasBin: true
    resolution:
      integrity: sha512-E+iruNOY8VV9s4JEbe1aNEm6MiszPRr/UfcHMz0TQh1BXSxHK+ASV1R6W4HpjBhSeS+54PIsAMCBmwD06LLsqQ==
  /abab/2.0.5:
    dev: true
    resolution:
      integrity: sha512-9IK9EadsbHo6jLWIpxpR6pL0sazTXV6+SQv25ZB+F7Bj9mJNaOc4nCRabwd5M/JwmUa8idz6Eci6eKfJryPs6Q==
  /abbrev/1.1.1:
    dev: true
    resolution:
      integrity: sha512-nne9/IiQ/hzIhY6pdDnbBtz7DjPTKrY00P/zvPSm5pOFkl6xuGrGnXn/VtTNNfNtAfZ9/1RtehkszU9qcTii0Q==
  /acorn-globals/6.0.0:
    dependencies:
      acorn: 7.4.0
      acorn-walk: 7.2.0
    dev: true
    resolution:
      integrity: sha512-ZQl7LOWaF5ePqqcX4hLuv/bLXYQNfNWw2c0/yX/TsPRKamzHcTGQnlCjHT3TsmkOUVEPS3crCxiPfdzE/Trlhg==
  /acorn-jsx/5.3.1_acorn@7.4.0:
    dependencies:
      acorn: 7.4.0
    dev: true
    peerDependencies:
      acorn: ^6.0.0 || ^7.0.0 || ^8.0.0
    resolution:
      integrity: sha512-K0Ptm/47OKfQRpNQ2J/oIN/3QYiK6FwW+eJbILhsdxh2WTLdl+30o8aGdTbm5JbffpFFAg/g+zi1E+jvJha5ng==
  /acorn-walk/7.2.0:
    dev: true
    engines:
      node: '>=0.4.0'
    resolution:
      integrity: sha512-OPdCF6GsMIP+Az+aWfAAOEt2/+iVDKE7oy6lJ098aoe59oAmK76qV6Gw60SbZ8jHuG2wH058GF4pLFbYamYrVA==
  /acorn/7.4.0:
    dev: true
    engines:
      node: '>=0.4.0'
    hasBin: true
    resolution:
      integrity: sha512-+G7P8jJmCHr+S+cLfQxygbWhXy+8YTVGzAkpEbcLo2mLoL7tij/VG41QSHACSf5QgYRhMZYHuNc6drJaO0Da+w==
  /agent-base/5.1.1:
    dev: true
    engines:
      node: '>= 6.0.0'
    resolution:
      integrity: sha512-TMeqbNl2fMW0nMjTEPOwe3J/PRFP4vqeoNuQMG0HlMrtm5QxKqdvAkZ1pRBQ/ulIyDD5Yq0nJ7YbdD8ey0TO3g==
  /agent-base/6.0.1:
    dependencies:
      debug: 4.2.0
    dev: true
    engines:
      node: '>= 6.0.0'
    resolution:
      integrity: sha512-01q25QQDwLSsyfhrKbn8yuur+JNw0H+0Y4JiGIKd3z9aYk/w/2kxD/Upc+t2ZBBSUNff50VjPsSW2YxM8QYKVg==
  /aggregate-error/3.1.0:
    dependencies:
      clean-stack: 2.2.0
      indent-string: 4.0.0
    dev: true
    engines:
      node: '>=8'
    resolution:
      integrity: sha512-4I7Td01quW/RpocfNayFdFVk1qSuoh0E7JrbRJ16nH01HhKFQ88INq9Sd+nd72zqRySlr9BmDA8xlEJ6vJMrYA==
  /ajv/6.12.5:
    dependencies:
      fast-deep-equal: 3.1.3
      fast-json-stable-stringify: 2.1.0
      json-schema-traverse: 0.4.1
      uri-js: 4.4.0
    dev: true
    resolution:
      integrity: sha512-lRF8RORchjpKG50/WFf8xmg7sgCLFiYNNnqdKflk63whMQcWR5ngGjiSXkL9bjxy6B2npOK2HSMN49jEBMSkag==
  /ansi-colors/4.1.1:
    dev: true
    engines:
      node: '>=6'
    resolution:
      integrity: sha512-JoX0apGbHaUJBNl6yF+p6JAFYZ666/hhCGKN5t9QFjbJQKUU/g8MNbFDbvfrgKXvI1QpZplPOnwIo99lX/AAmA==
  /ansi-escapes/4.3.1:
    dependencies:
      type-fest: 0.11.0
    dev: true
    engines:
      node: '>=8'
    resolution:
      integrity: sha512-JWF7ocqNrp8u9oqpgV+wH5ftbt+cfvv+PTjOvKLT3AdYly/LmORARfEVT1iyjwN+4MqE5UmVKoAdIBqeoCHgLA==
  /ansi-regex/4.1.0:
    dev: true
    engines:
      node: '>=6'
    resolution:
      integrity: sha512-1apePfXM1UOSqw0o9IiFAovVz9M5S1Dg+4TrDwfMewQ6p/rmMueb7tWZjQ1rx4Loy1ArBggoqGpfqqdI4rondg==
  /ansi-regex/5.0.0:
    dev: true
    engines:
      node: '>=8'
    resolution:
      integrity: sha512-bY6fj56OUQ0hU1KjFNDQuJFezqKdrAyFdIevADiqrWHwSlbmBNMHp5ak2f40Pm8JTFyM2mqxkG6ngkHO11f/lg==
  /ansi-styles/3.2.1:
    dependencies:
      color-convert: 1.9.3
    dev: true
    engines:
      node: '>=4'
    resolution:
      integrity: sha512-VT0ZI6kZRdTh8YyJw3SMbYm/u+NqfsAxEpWO0Pf9sq8/e94WxxOpPKx9FR1FlyCtOVDNOQ+8ntlqFxiRc+r5qA==
  /ansi-styles/4.3.0:
    dependencies:
      color-convert: 2.0.1
    dev: true
    engines:
      node: '>=8'
    resolution:
      integrity: sha512-zbB9rCJAT1rbjiVDb2hqKFHNYLxgtk8NURxZ3IZwD3F6NtxbXZQCnnSi1Lkx+IDohdPlFp222wVALIheZJQSEg==
  /ansicolors/0.3.2:
    dev: true
    resolution:
      integrity: sha1-ZlWX3oap/+Oqm/vmyuXG6kJrSXk=
  /anymatch/2.0.0:
    dependencies:
      micromatch: 3.1.10
      normalize-path: 2.1.1
    dev: true
    resolution:
      integrity: sha512-5teOsQWABXHHBFP9y3skS5P3d/WfWXpv3FUpy+LorMrNYaT9pI4oLMQX7jzQ2KklNpGpWHzdCXTDT2Y3XGlZBw==
  /anymatch/3.1.1:
    dependencies:
      normalize-path: 3.0.0
      picomatch: 2.2.2
    dev: true
    engines:
      node: '>= 8'
    resolution:
      integrity: sha512-mM8522psRCqzV+6LhomX5wgp25YVibjh8Wj23I5RPkPppSVSjyKD2A2mBJmWGa+KN7f2D6LNh9jkBCeyLktzjg==
  /argparse/1.0.10:
    dependencies:
      sprintf-js: 1.0.3
    dev: true
    resolution:
      integrity: sha512-o5Roy6tNG4SL/FOkCAN6RzjiakZS25RLYFrcMttJqbdd8BWrnA+fGz57iN5Pb06pvBGvl5gQ0B48dJlslXvoTg==
  /argv-formatter/1.0.0:
    dev: true
    resolution:
      integrity: sha1-oMoMvCmltz6Dbuvhy/bF4OTrgvk=
  /argv/0.0.2:
    dev: true
    engines:
      node: '>=0.6.10'
    resolution:
      integrity: sha1-7L0W+JSbFXGDcRsb2jNPN4QBhas=
  /arr-diff/4.0.0:
    dev: true
    engines:
      node: '>=0.10.0'
    resolution:
      integrity: sha1-1kYQdP6/7HHn4VI1dhoyml3HxSA=
  /arr-flatten/1.1.0:
    dev: true
    engines:
      node: '>=0.10.0'
    resolution:
      integrity: sha512-L3hKV5R/p5o81R7O02IGnwpDmkp6E982XhtbuwSe3O4qOtMMMtodicASA1Cny2U+aCXcNpml+m4dPsvsJ3jatg==
  /arr-union/3.1.0:
    dev: true
    engines:
      node: '>=0.10.0'
    resolution:
      integrity: sha1-45sJrqne+Gao8gbiiK9jkZuuOcQ=
  /array-ify/1.0.0:
    dev: true
    resolution:
      integrity: sha1-nlKHYrSpBmrRY6aWKjZEGOlibs4=
  /array-includes/3.1.1:
    dependencies:
      define-properties: 1.1.3
      es-abstract: 1.17.7
      is-string: 1.0.5
    dev: true
    engines:
      node: '>= 0.4'
    resolution:
      integrity: sha512-c2VXaCHl7zPsvpkFsw4nxvFie4fh1ur9bpcgsVkIjqn0H/Xwdg+7fv3n2r/isyS8EBj5b06M9kHyZuIr4El6WQ==
  /array-union/2.1.0:
    dev: true
    engines:
      node: '>=8'
    resolution:
      integrity: sha512-HGyxoOTYUyCM6stUe6EJgnd4EoewAI7zMdfqO+kGjnlZmBDz/cR5pf8r/cR4Wq60sL/p0IkcjUEEPwS3GFrIyw==
  /array-unique/0.3.2:
    dev: true
    engines:
      node: '>=0.10.0'
    resolution:
      integrity: sha1-qJS3XUvE9s1nnvMkSp/Y9Gri1Cg=
  /array.prototype.flat/1.2.3:
    dependencies:
      define-properties: 1.1.3
      es-abstract: 1.17.7
    dev: true
    engines:
      node: '>= 0.4'
    resolution:
      integrity: sha512-gBlRZV0VSmfPIeWfuuy56XZMvbVfbEUnOXUvt3F/eUUUSyzlgLxhEX4YAEpxNAogRGehPSnfXyPtYyKAhkzQhQ==
  /arrify/1.0.1:
    dev: true
    engines:
      node: '>=0.10.0'
    resolution:
      integrity: sha1-iYUI2iIm84DfkEcoRWhJwVAaSw0=
  /asn1/0.2.4:
    dependencies:
      safer-buffer: 2.1.2
    dev: true
    resolution:
      integrity: sha512-jxwzQpLQjSmWXgwaCZE9Nz+glAG01yF1QnWgbhGwHI5A6FRIEY6IVqtHhIepHqI7/kyEyQEagBC5mBEFlIYvdg==
  /assert-plus/1.0.0:
    dev: true
    engines:
      node: '>=0.8'
    resolution:
      integrity: sha1-8S4PPF13sLHN2RRpQuTpbB5N1SU=
  /assertion-error/1.1.0:
    dev: true
    resolution:
      integrity: sha512-jgsaNduz+ndvGyFt3uSuWqvy4lCnIJiovtouQN5JZHOKCS2QuhEdbcQHFhVksz2N2U9hXJo8odG7ETyWlEeuDw==
  /assign-symbols/1.0.0:
    dev: true
    engines:
      node: '>=0.10.0'
    resolution:
      integrity: sha1-WWZ/QfrdTyDMvCu5a41Pf3jsA2c=
  /astral-regex/1.0.0:
    dev: true
    engines:
      node: '>=4'
    resolution:
      integrity: sha512-+Ryf6g3BKoRc7jfp7ad8tM4TtMiaWvbF/1/sQcZPkkS7ag3D5nMBCe2UfOTONtAkaG0tO0ij3C5Lwmf1EiyjHg==
  /astral-regex/2.0.0:
    dev: true
    engines:
      node: '>=8'
    resolution:
      integrity: sha512-Z7tMw1ytTXt5jqMcOP+OQteU1VuNK9Y02uuJtKQ1Sv69jXQKKg5cibLwGJow8yzZP+eAc18EmLGPal0bp36rvQ==
  /asynckit/0.4.0:
    dev: true
    resolution:
      integrity: sha1-x57Zf380y48robyXkLzDZkdLS3k=
  /at-least-node/1.0.0:
    dev: true
    engines:
      node: '>= 4.0.0'
    resolution:
      integrity: sha512-+q/t7Ekv1EDY2l6Gda6LLiX14rU9TV20Wa3ofeQmwPFZbOMo9DXrLbOjFaaclkXKWidIaopwAObQDqwWtGUjqg==
  /atob/2.1.2:
    dev: true
    engines:
      node: '>= 4.5.0'
    hasBin: true
    resolution:
      integrity: sha512-Wm6ukoaOGJi/73p/cl2GvLjTI5JM1k/O14isD73YML8StrH/7/lRFgmg8nICZgD3bZZvjwCGxtMOD3wWNAu8cg==
  /aurelia-binding/2.5.4:
    dependencies:
      aurelia-logging: 1.5.2
      aurelia-metadata: 1.0.6
      aurelia-pal: 1.8.2
      aurelia-task-queue: 1.3.3
    dev: true
    resolution:
      integrity: sha512-tYhYCFvQne+chO3p8KntCWj0r8oCXiCOGQ0yFbthHDBpjjTA4QlBwpGQ8nlGoGDKj7n4PoobeIjN3lEDKgKUyw==
  /aurelia-bootstrapper/2.3.3:
    dependencies:
      aurelia-event-aggregator: 1.0.3
      aurelia-framework: 1.3.1
      aurelia-history: 1.2.1
      aurelia-history-browser: 1.4.0
      aurelia-loader-default: 1.2.1
      aurelia-logging-console: 1.1.1
      aurelia-pal: 1.8.2
      aurelia-pal-browser: 1.8.1
      aurelia-polyfills: 1.3.4
      aurelia-router: 1.7.1
      aurelia-templating: 1.10.4
      aurelia-templating-binding: 1.5.3
      aurelia-templating-resources: 1.13.1
      aurelia-templating-router: 1.4.0_aurelia-router@1.7.1
    dev: true
    resolution:
      integrity: sha512-34ktKyCFAWbl4rjGSEiGNTJTk59+JMcJ+tkXElI5Gm03gOXhvDnxZl7cR3jYXakBui+rThF3i31TcASLk57oag==
  /aurelia-dependency-injection/1.5.2:
    dependencies:
      aurelia-metadata: 1.0.6
      aurelia-pal: 1.8.2
    dev: true
    resolution:
      integrity: sha512-LnKgpXzKuG2A/YPGeg5OOw8zvkbvDBMRJA9QDCjZlxymsPI98dwggNSQHI8UK+hTIBqOmjjRxqdMoeROo2Gpbw==
  /aurelia-event-aggregator/1.0.3:
    dependencies:
      aurelia-logging: 1.5.2
    dev: true
    resolution:
      integrity: sha512-8fSWNCgh3gIsq/MgE+njVnUlYS05D6acyC8aJECekNWYecdBz46ckEblywP1ZNHLIt3u/Ws0oMqiOp1Jjw+0hw==
  /aurelia-framework/1.3.1:
    dependencies:
      aurelia-binding: 2.5.4
      aurelia-dependency-injection: 1.5.2
      aurelia-loader: 1.0.2
      aurelia-logging: 1.5.2
      aurelia-metadata: 1.0.6
      aurelia-pal: 1.8.2
      aurelia-path: 1.1.5
      aurelia-task-queue: 1.3.3
      aurelia-templating: 1.10.4
    dev: true
    resolution:
      integrity: sha512-eKR+JnrVzYQ372pokHjfw+YfiGpFIO6yGOotGHkeLtIVZcVowX4oYe1HEkDe7/VXU3f6cDILoYkNIwrZUBij0g==
  /aurelia-history-browser/1.4.0:
    dependencies:
      aurelia-history: 1.2.1
      aurelia-pal: 1.8.2
    dev: true
    resolution:
      integrity: sha512-cJdQmHHFMbv3U+xV1FwQVwBQZoJvCxKUh/sbSjwfBbguAqtwWQaj4TFkVe7kYcJaSXzbebbpnTUkSwOfRAojpw==
  /aurelia-history/1.2.1:
    dev: true
    resolution:
      integrity: sha512-mHRgGtOKkvSc7ggdJvQGhjERSW0X4TNasa6JojkWGz9e6swe0HpFysKyMt+Hp7jYmGgiuCcQnM09lhDU1YExPA==
  /aurelia-loader-default/1.2.1:
    dependencies:
      aurelia-loader: 1.0.2
      aurelia-metadata: 1.0.6
      aurelia-pal: 1.8.2
    dev: true
    resolution:
      integrity: sha512-V142AYyBFs8m+YD80wWwcjJ4E8lzIv3uAbgUCmgQuBjPxeyWEbaIzxvQvRrrHCI90L64boRNWDiU1VxKlPB1pA==
  /aurelia-loader-nodejs/1.1.0:
    dependencies:
      '@types/debug': 0.0.29
      '@types/lodash': 4.14.161
      aurelia-loader: 1.0.2
      aurelia-metadata: 1.0.6
      aurelia-pal: 1.8.2
      aurelia-path: 1.1.5
      debug: 2.6.9
    dev: true
    resolution:
      integrity: sha512-c1tvaWbYRUWepXkinC9qUbXgYxCxGE7qFxMGRvVmc4Cyosr8tbCPptrtAoF9s7C8reapjxQXdQWhYDCSId0iRg==
  /aurelia-loader/1.0.2:
    dependencies:
      aurelia-metadata: 1.0.6
      aurelia-path: 1.1.5
    dev: true
    resolution:
      integrity: sha512-3owEe5Zsk8cIJG+zcxN6gzqUr2z2c+FKhtrL49e1j8vE4ccQQjXg+tvKFnfBVf3pwma6A474WsdK8poYhoVZyA==
  /aurelia-logging-console/1.1.1:
    dev: true
    resolution:
      integrity: sha512-fruw56b5P6qgVcbtwGok2m85hm/TI2Tt6Nzs1DOWUTnG8aeNLfCx6pRYBDZIQc/7VjX481e1tn4VqTncwXWCog==
  /aurelia-logging/1.5.2:
    dev: true
    resolution:
      integrity: sha512-R0UdpGYBNSosBZ9WefmoIpgr36szFwQrRk2pbblhI+Vx911dUEEW85QXb6BRKVAP1ykz52Fuq8lCZxR6UupQXA==
  /aurelia-metadata/1.0.6:
    dependencies:
      aurelia-pal: 1.8.2
    dev: true
    resolution:
      integrity: sha512-u3GnsivLSssUmqPmny8EfEWPdUPcKUq1pPWO5q12i+eZ1d7WXa91eop37sYoYyGmO609YakUF1AMiY7occBrjA==
  /aurelia-pal-browser/1.8.1:
    dependencies:
      aurelia-pal: 1.8.2
    dev: true
    resolution:
      integrity: sha512-wUZ/9EEaYKN7omQKESUakZO5aYrNslK1xLY3huMOpZGRsZJT6O76uPS2dDxefGWQEjUBtueMBq9Um7IcQGWXFw==
  /aurelia-pal/1.8.2:
    dev: true
    resolution:
      integrity: sha512-6erozUK5aaD88PvThs/L87kLsqxqPaBU59PGECr36v9yezhve0BHqpKgbtJ8haHJSiH80K9lsJtXfefedS/3sw==
  /aurelia-path/1.1.5:
    dev: true
    resolution:
      integrity: sha512-gvjGQalckFXMXJEztlUTQXa4y7fES6/QaC+fSPqE9FcHlB9DE4b0gztY9RRUf+8guCo5L6122h+iYk1AR/ICrQ==
  /aurelia-polyfills/1.3.4:
    dependencies:
      aurelia-pal: 1.8.2
    dev: true
    resolution:
      integrity: sha512-NvOBYi4aWnxWCxfCfyW5DObggevOwfkC0riGMicgXNQg/ngpaQpFIXQgc4jMlI6jyE+/e38J36Hd9CeUcj04BA==
  /aurelia-route-recognizer/1.3.2:
    dependencies:
      aurelia-path: 1.1.5
    dev: true
    resolution:
      integrity: sha512-nBlNSVmN1aX6KpzCzbISrolX8ETqt/Otet+Lp2qpI98ib9ZoSXVrFDZSgPaOSJaUs3A0r+felLSqBm3NNHqy4g==
  /aurelia-router/1.7.1:
    dependencies:
      aurelia-dependency-injection: 1.5.2
      aurelia-event-aggregator: 1.0.3
      aurelia-history: 1.2.1
      aurelia-logging: 1.5.2
      aurelia-path: 1.1.5
      aurelia-route-recognizer: 1.3.2
    dev: true
    resolution:
      integrity: sha512-P6xxikeHHzVLxpZD8tvTwGJmEHY3M1MPTiIYzk32s85scd4kQ77FgQWo77ujYNv6hjrExifLFbrxIB7pUEziIQ==
  /aurelia-task-queue/1.3.3:
    dependencies:
      aurelia-pal: 1.8.2
    dev: true
    resolution:
      integrity: sha512-ua3J2YO+cZgpn1MqxPlanSDXG4SB0BXotxYDW1iL5f6AsoEvJ3BycZJYw/N9hMQKmWniOeaBr7wGQ+KDiZFywQ==
  /aurelia-templating-binding/1.5.3:
    dependencies:
      aurelia-binding: 2.5.4
      aurelia-logging: 1.5.2
      aurelia-templating: 1.10.4
    dev: true
    resolution:
      integrity: sha512-HGfPfmykVdMSCb/ugfB2eQx0CmgUy0XnQOr1i3eenOW4ZN9sg7UNtxNhWorhXgKnUPf13XleA/HeIkwBnILATA==
  /aurelia-templating-resources/1.13.1:
    dependencies:
      aurelia-binding: 2.5.4
      aurelia-dependency-injection: 1.5.2
      aurelia-loader: 1.0.2
      aurelia-logging: 1.5.2
      aurelia-metadata: 1.0.6
      aurelia-pal: 1.8.2
      aurelia-path: 1.1.5
      aurelia-task-queue: 1.3.3
      aurelia-templating: 1.10.4
    dev: true
    resolution:
      integrity: sha512-Syr3mbHScw+ezwFBC6QGRFUy3V5JNUQfoXKxSVtnsdT/fNbUe9PQ5z8cr4slOWsX8tAN3S3+LzHqk6e5f6oqpw==
  /aurelia-templating-router/1.4.0_aurelia-router@1.7.1:
    dependencies:
      aurelia-binding: 2.5.4
      aurelia-dependency-injection: 1.5.2
      aurelia-logging: 1.5.2
      aurelia-metadata: 1.0.6
      aurelia-pal: 1.8.2
      aurelia-path: 1.1.5
      aurelia-router: 1.7.1
      aurelia-templating: 1.10.4
    dev: true
    peerDependencies:
      aurelia-router: ^1.5.0
    resolution:
      integrity: sha512-qjVPVoDpUc9T0rHpXtevD433z+ent/n9cG2Jc1rWqVOt+3n6tGMOR+GgrZnv3q6P0DMZqy/pz6n3th5Y/aK6LA==
  /aurelia-templating/1.10.4:
    dependencies:
      aurelia-binding: 2.5.4
      aurelia-dependency-injection: 1.5.2
      aurelia-loader: 1.0.2
      aurelia-logging: 1.5.2
      aurelia-metadata: 1.0.6
      aurelia-pal: 1.8.2
      aurelia-path: 1.1.5
      aurelia-task-queue: 1.3.3
    dev: true
    resolution:
      integrity: sha512-w1AtGneeRRJJPxr7QiGwTyLOsspPSF0xg1bKJnMntVhGC265SrtEAIsF1aKXOuLVTrjhx1Vi+3xPiJ560ilwtw==
  /aurelia-testing/1.0.0:
    dependencies:
      aurelia-dependency-injection: 1.5.2
      aurelia-framework: 1.3.1
      aurelia-logging: 1.5.2
      aurelia-pal: 1.8.2
      aurelia-templating: 1.10.4
    dev: true
    resolution:
      integrity: sha512-eLzP7Run0PyN0l1YWQobr2H/OEd0zSPabPKcbMD9gAxfGEKpotTQFFEEhCXEJu9ykLWqjO1TARB5SqoXpfdfGg==
  /aws-sign2/0.7.0:
    dev: true
    resolution:
      integrity: sha1-tG6JCTSpWR8tL2+G1+ap8bP+dqg=
  /aws4/1.10.1:
    dev: true
    resolution:
      integrity: sha512-zg7Hz2k5lI8kb7U32998pRRFin7zJlkfezGJjUc2heaD4Pw2wObakCDVzkKztTm/Ln7eiVvYsjqak0Ed4LkMDA==
  /babel-jest/26.3.0_@babel+core@7.11.6:
    dependencies:
      '@babel/core': 7.11.6
      '@jest/transform': 26.3.0
      '@jest/types': 26.3.0
      '@types/babel__core': 7.1.10
      babel-plugin-istanbul: 6.0.0
      babel-preset-jest: 26.3.0_@babel+core@7.11.6
      chalk: 4.1.0
      graceful-fs: 4.2.4
      slash: 3.0.0
    dev: true
    engines:
      node: '>= 10.14.2'
    peerDependencies:
      '@babel/core': ^7.0.0
    resolution:
      integrity: sha512-sxPnQGEyHAOPF8NcUsD0g7hDCnvLL2XyblRBcgrzTWBB/mAIpWow3n1bEL+VghnnZfreLhFSBsFluRoK2tRK4g==
  /babel-plugin-dynamic-import-node/2.3.3:
    dependencies:
      object.assign: 4.1.1
    dev: true
    resolution:
      integrity: sha512-jZVI+s9Zg3IqA/kdi0i6UDCybUI3aSBLnglhYbSSjKlV7yF1F/5LWv8MakQmvYpnbJDS6fcBL2KzHSxNCMtWSQ==
  /babel-plugin-istanbul/6.0.0:
    dependencies:
      '@babel/helper-plugin-utils': 7.10.4
      '@istanbuljs/load-nyc-config': 1.1.0
      '@istanbuljs/schema': 0.1.2
      istanbul-lib-instrument: 4.0.3
      test-exclude: 6.0.0
    dev: true
    engines:
      node: '>=8'
    resolution:
      integrity: sha512-AF55rZXpe7trmEylbaE1Gv54wn6rwU03aptvRoVIGP8YykoSxqdVLV1TfwflBCE/QtHmqtP8SWlTENqbK8GCSQ==
  /babel-plugin-jest-hoist/26.2.0:
    dependencies:
      '@babel/template': 7.10.4
      '@babel/types': 7.11.5
      '@types/babel__core': 7.1.10
      '@types/babel__traverse': 7.0.15
    dev: true
    engines:
      node: '>= 10.14.2'
    resolution:
      integrity: sha512-B/hVMRv8Nh1sQ1a3EY8I0n4Y1Wty3NrR5ebOyVT302op+DOAau+xNEImGMsUWOC3++ZlMooCytKz+NgN8aKGbA==
  /babel-preset-current-node-syntax/0.1.4_@babel+core@7.11.6:
    dependencies:
      '@babel/core': 7.11.6
      '@babel/plugin-syntax-async-generators': 7.8.4_@babel+core@7.11.6
      '@babel/plugin-syntax-bigint': 7.8.3_@babel+core@7.11.6
      '@babel/plugin-syntax-class-properties': 7.10.4_@babel+core@7.11.6
      '@babel/plugin-syntax-import-meta': 7.10.4_@babel+core@7.11.6
      '@babel/plugin-syntax-json-strings': 7.8.3_@babel+core@7.11.6
      '@babel/plugin-syntax-logical-assignment-operators': 7.10.4_@babel+core@7.11.6
      '@babel/plugin-syntax-nullish-coalescing-operator': 7.8.3_@babel+core@7.11.6
      '@babel/plugin-syntax-numeric-separator': 7.10.4_@babel+core@7.11.6
      '@babel/plugin-syntax-object-rest-spread': 7.8.3_@babel+core@7.11.6
      '@babel/plugin-syntax-optional-catch-binding': 7.8.3_@babel+core@7.11.6
      '@babel/plugin-syntax-optional-chaining': 7.8.3_@babel+core@7.11.6
    dev: true
    peerDependencies:
      '@babel/core': ^7.0.0
    resolution:
      integrity: sha512-5/INNCYhUGqw7VbVjT/hb3ucjgkVHKXY7lX3ZjlN4gm565VyFmJUrJ/h+h16ECVB38R/9SF6aACydpKMLZ/c9w==
  /babel-preset-jest/26.3.0_@babel+core@7.11.6:
    dependencies:
      '@babel/core': 7.11.6
      babel-plugin-jest-hoist: 26.2.0
      babel-preset-current-node-syntax: 0.1.4_@babel+core@7.11.6
    dev: true
    engines:
      node: '>= 10.14.2'
    peerDependencies:
      '@babel/core': ^7.0.0
    resolution:
      integrity: sha512-5WPdf7nyYi2/eRxCbVrE1kKCWxgWY4RsPEbdJWFm7QsesFGqjdkyLeu1zRkwM1cxK6EPIlNd6d2AxLk7J+t4pw==
  /balanced-match/1.0.0:
    dev: true
    resolution:
      integrity: sha1-ibTRmasr7kneFk6gK4nORi1xt2c=
  /base/0.11.2:
    dependencies:
      cache-base: 1.0.1
      class-utils: 0.3.6
      component-emitter: 1.3.0
      define-property: 1.0.0
      isobject: 3.0.1
      mixin-deep: 1.3.2
      pascalcase: 0.1.1
    dev: true
    engines:
      node: '>=0.10.0'
    resolution:
      integrity: sha512-5T6P4xPgpp0YDFvSWwEZ4NoE3aM4QBQXDzmVbraCkFj8zHM+mba8SyqB5DbZWyR7mYHo6Y7BdQo3MoA4m0TeQg==
  /bcrypt-pbkdf/1.0.2:
    dependencies:
      tweetnacl: 0.14.5
    dev: true
    resolution:
      integrity: sha1-pDAdOJtqQ/m2f/PKEaP2Y342Dp4=
  /before-after-hook/2.1.0:
    dev: true
    resolution:
      integrity: sha512-IWIbu7pMqyw3EAJHzzHbWa85b6oud/yfKYg5rqB5hNE8CeMi3nX+2C2sj0HswfblST86hpVEOAb9x34NZd6P7A==
  /binary-extensions/2.1.0:
    dev: true
    engines:
      node: '>=8'
    resolution:
      integrity: sha512-1Yj8h9Q+QDF5FzhMs/c9+6UntbD5MkRfRwac8DoEm9ZfUBZ7tZ55YcGVAzEe4bXsdQHEk+s9S5wsOKVdZrw0tQ==
  /bl/2.2.1:
    dependencies:
      readable-stream: 2.3.7
      safe-buffer: 5.2.1
    dev: true
    resolution:
      integrity: sha512-6Pesp1w0DEX1N550i/uGV/TqucVL4AM/pgThFSN/Qq9si1/DF9aIHs1BxD8V/QU0HoeHO6cQRTAuYnLPKq1e4g==
  /bluebird/3.5.1:
    dev: true
    resolution:
      integrity: sha512-MKiLiV+I1AA596t9w1sQJ8jkiSr5+ZKi0WKrYGUn6d1Fx+Ij4tIj+m2WMQSGczs5jZVxV339chE8iwk6F64wjA==
  /bottleneck/2.19.5:
    dev: true
    resolution:
      integrity: sha512-VHiNCbI1lKdl44tGrhNfU3lup0Tj/ZBMJB5/2ZbNXRCPuRCO7ed2mgcK4r17y+KB2EfuYuRaVlwNbAeaWGSpbw==
  /brace-expansion/1.1.11:
    dependencies:
      balanced-match: 1.0.0
      concat-map: 0.0.1
    dev: true
    resolution:
      integrity: sha512-iCuPHDFgrHX7H2vEI/5xpz07zSHB00TpugqhmYtVmMO6518mCuRMoOYFldEBl0g187ufozdaHgWKcYFb61qGiA==
  /braces/2.3.2:
    dependencies:
      arr-flatten: 1.1.0
      array-unique: 0.3.2
      extend-shallow: 2.0.1
      fill-range: 4.0.0
      isobject: 3.0.1
      repeat-element: 1.1.3
      snapdragon: 0.8.2
      snapdragon-node: 2.1.1
      split-string: 3.1.0
      to-regex: 3.0.2
    dev: true
    engines:
      node: '>=0.10.0'
    resolution:
      integrity: sha512-aNdbnj9P8PjdXU4ybaWLK2IF3jc/EoDYbC7AazW6to3TRsfXxscC9UXOB5iDiEQrkyIbWp2SLQda4+QAa7nc3w==
  /braces/3.0.2:
    dependencies:
      fill-range: 7.0.1
    dev: true
    engines:
      node: '>=8'
    resolution:
      integrity: sha512-b8um+L1RzM3WDSzvhm6gIz1yfTbBt6YTlcEKAvsmqCZZFw46z626lVj9j1yEPW33H5H+lBQpZMP1k8l+78Ha0A==
  /browser-process-hrtime/1.0.0:
    dev: true
    resolution:
      integrity: sha512-9o5UecI3GhkpM6DrXr69PblIuWxPKk9Y0jHBRhdocZ2y7YECBFCsHm79Pr3OyR2AvjhDkabFJaDJMYRazHgsow==
  /browserslist/4.14.5:
    dependencies:
      caniuse-lite: 1.0.30001143
      electron-to-chromium: 1.3.576
      escalade: 3.1.0
      node-releases: 1.1.61
    dev: true
    engines:
      node: ^6 || ^7 || ^8 || ^9 || ^10 || ^11 || ^12 || >=13.7
    hasBin: true
    resolution:
      integrity: sha512-Z+vsCZIvCBvqLoYkBFTwEYH3v5MCQbsAjp50ERycpOjnPmolg1Gjy4+KaWWpm8QOJt9GHkhdqAl14NpCX73CWA==
  /bs-logger/0.2.6:
    dependencies:
      fast-json-stable-stringify: 2.1.0
    dev: true
    engines:
      node: '>= 6'
    resolution:
      integrity: sha512-pd8DCoxmbgc7hyPKOvxtqNcjYoOsABPQdcCUjGp3d42VR2CX1ORhk2A87oqqu5R1kk+76nsxZupkmyd+MVtCog==
  /bser/2.1.1:
    dependencies:
      node-int64: 0.4.0
    dev: true
    resolution:
      integrity: sha512-gQxTNE/GAfIIrmHLUE3oJyp5FO6HRBfhjnw4/wMmA63ZGDJnWBmgY/lyQBpnDUkGmAhbSe39tx2d/iTOAfglwQ==
  /bson/1.1.5:
    dev: true
    engines:
      node: '>=0.6.19'
    resolution:
      integrity: sha512-kDuEzldR21lHciPQAIulLs1LZlCXdLziXI6Mb/TDkwXhb//UORJNPXgcRs2CuO4H0DcMkpfT3/ySsP3unoZjBg==
  /buffer-from/1.1.1:
    dev: true
    resolution:
      integrity: sha512-MQcXEUbCKtEo7bhqEs6560Hyd4XaovZlO/k9V3hjVUF/zwW7KBVdSK4gIt/bzwS9MbR5qob+F5jusZsb0YQK2A==
  /builtin-modules/3.1.0:
    dev: true
    engines:
      node: '>=6'
    resolution:
      integrity: sha512-k0KL0aWZuBt2lrxrcASWDfwOLMnodeQjodT/1SxEQAXsHANgo6ZC/VEaSEHCXt7aSTZ4/4H5LKa+tBXmW7Vtvw==
  /cache-base/1.0.1:
    dependencies:
      collection-visit: 1.0.0
      component-emitter: 1.3.0
      get-value: 2.0.6
      has-value: 1.0.0
      isobject: 3.0.1
      set-value: 2.0.1
      to-object-path: 0.3.0
      union-value: 1.0.1
      unset-value: 1.0.0
    dev: true
    engines:
      node: '>=0.10.0'
    resolution:
      integrity: sha512-AKcdTnFSWATd5/GCPRxr2ChwIJ85CeyrEyjRHlKxQ56d4XJMGym0uAiKn0xbLOGOl3+yRpOTi484dVCEc5AUzQ==
  /callsites/3.1.0:
    dev: true
    engines:
      node: '>=6'
    resolution:
      integrity: sha512-P8BjAsXvZS+VIDUI11hHCQEv74YT67YUi5JJFNWIqL235sBmjX4+qx9Muvls5ivyNENctx46xQLQ3aTuE7ssaQ==
  /camelcase-keys/6.2.2:
    dependencies:
      camelcase: 5.3.1
      map-obj: 4.1.0
      quick-lru: 4.0.1
    dev: true
    engines:
      node: '>=8'
    resolution:
      integrity: sha512-YrwaA0vEKazPBkn0ipTiMpSajYDSe+KjQfrjhcBMxJt/znbvlHd8Pw/Vamaz5EB4Wfhs3SUR3Z9mwRu/P3s3Yg==
  /camelcase/5.3.1:
    dev: true
    engines:
      node: '>=6'
    resolution:
      integrity: sha512-L28STB170nwWS63UjtlEOE3dldQApaJXZkOI1uMFfzf3rRuPegHaHesyee+YxQ+W6SvRDQV6UrdOdRiR153wJg==
  /camelcase/6.0.0:
    dev: true
    engines:
      node: '>=10'
    resolution:
      integrity: sha512-8KMDF1Vz2gzOq54ONPJS65IvTUaB1cHJ2DMM7MbPmLZljDH1qpzzLsWdiN9pHh6qvkRVDTi/07+eNGch/oLU4w==
  /caniuse-lite/1.0.30001143:
    dev: true
    resolution:
      integrity: sha512-p/PO5YbwmCpBJPxjOiKBvAlUPgF8dExhfEpnsH+ys4N/791WHrYrGg0cyHiAURl5hSbx5vIcjKmQAP6sHDYH3w==
  /canonical-path/1.0.0:
    dev: true
    resolution:
      integrity: sha512-feylzsbDxi1gPZ1IjystzIQZagYYLvfKrSuygUCgf7z6x790VEzze5QEkdSV1U58RA7Hi0+v6fv4K54atOzATg==
  /capture-exit/2.0.0:
    dependencies:
      rsvp: 4.8.5
    dev: true
    engines:
      node: 6.* || 8.* || >= 10.*
    resolution:
      integrity: sha512-PiT/hQmTonHhl/HFGN+Lx3JJUznrVYJ3+AQsnthneZbvW7x+f08Tk7yLJTLEOUvBTbduLeeBkxEaYXUOUrRq6g==
  /cardinal/2.1.1:
    dependencies:
      ansicolors: 0.3.2
      redeyed: 2.1.1
    dev: true
    hasBin: true
    resolution:
      integrity: sha1-fMEFXYItISlU0HsIXeolHMe8VQU=
  /caseless/0.12.0:
    dev: true
    resolution:
      integrity: sha1-G2gcIf+EAzyCZUMJBolCDRhxUdw=
  /chai-spies/1.0.0_chai@4.2.0:
    dependencies:
      chai: 4.2.0
    dev: true
    engines:
      node: '>= 4.0.0'
    peerDependencies:
      chai: '*'
    resolution:
      integrity: sha512-elF2ZUczBsFoP07qCfMO/zeggs8pqCf3fZGyK5+2X4AndS8jycZYID91ztD9oQ7d/0tnS963dPkd0frQEThDsg==
  /chai/4.2.0:
    dependencies:
      assertion-error: 1.1.0
      check-error: 1.0.2
      deep-eql: 3.0.1
      get-func-name: 2.0.0
      pathval: 1.1.0
      type-detect: 4.0.8
    dev: true
    engines:
      node: '>=4'
    resolution:
      integrity: sha512-XQU3bhBukrOsQCuwZndwGcCVQHyZi53fQ6Ys1Fym7E4olpIqqZZhhoFJoaKVvV17lWQoXYwgWN2nF5crA8J2jw==
  /chalk/2.4.2:
    dependencies:
      ansi-styles: 3.2.1
      escape-string-regexp: 1.0.5
      supports-color: 5.5.0
    dev: true
    engines:
      node: '>=4'
    resolution:
      integrity: sha512-Mti+f9lpJNcwF4tWV8/OrTTtF1gZi+f8FqlyAdouralcFWFQWF2+NgCHShjkCb+IFBLq9buZwE1xckQU4peSuQ==
  /chalk/4.1.0:
    dependencies:
      ansi-styles: 4.3.0
      supports-color: 7.2.0
    dev: true
    engines:
      node: '>=10'
    resolution:
      integrity: sha512-qwx12AxXe2Q5xQ43Ac//I6v5aXTipYrSESdOgzrN+9XjgEpyjpKuvSGaN4qE93f7TQTlerQQ8S+EQ0EyDoVL1A==
  /char-regex/1.0.2:
    dev: true
    engines:
      node: '>=10'
    resolution:
      integrity: sha512-kWWXztvZ5SBQV+eRgKFeh8q5sLuZY2+8WUIzlxWVTg+oGwY14qylx1KbKzHd8P6ZYkAg0xyIDU9JMHhyJMZ1jw==
  /check-error/1.0.2:
    dev: true
    resolution:
      integrity: sha1-V00xLt2Iu13YkS6Sht1sCu1KrII=
  /chokidar/3.4.2:
    dependencies:
      anymatch: 3.1.1
      braces: 3.0.2
      glob-parent: 5.1.1
      is-binary-path: 2.1.0
      is-glob: 4.0.1
      normalize-path: 3.0.0
      readdirp: 3.4.0
    dev: true
    engines:
      node: '>= 8.10.0'
    optionalDependencies:
      fsevents: 2.1.3
    resolution:
      integrity: sha512-IZHaDeBeI+sZJRX7lGcXsdzgvZqKv6sECqsbErJA4mHWfpRrD8B97kSFN4cQz6nGBGiuFia1MKR4d6c1o8Cv7A==
  /ci-info/2.0.0:
    dev: true
    resolution:
      integrity: sha512-5tK7EtrZ0N+OLFMthtqOj4fI2Jeb88C4CAZPu25LDVUgXJ0A3Js4PMGqrn0JU1W0Mh1/Z8wZzYPxqUrXeBboCQ==
  /class-utils/0.3.6:
    dependencies:
      arr-union: 3.1.0
      define-property: 0.2.5
      isobject: 3.0.1
      static-extend: 0.1.2
    dev: true
    engines:
      node: '>=0.10.0'
    resolution:
      integrity: sha512-qOhPa/Fj7s6TY8H8esGu5QNpMMQxz79h+urzrNYN6mn+9BnxlDGf5QZ+XeCDsxSjPqsSR56XOZOJmpeurnLMeg==
  /clean-stack/2.2.0:
    dev: true
    engines:
      node: '>=6'
    resolution:
      integrity: sha512-4diC9HaTE+KRAMWhDhrGOECgWZxoevMc5TlkObMqNSsVU62PYzXZ/SMTjzyGAFF1YusgxGcSWTEXBhp0CPwQ1A==
  /cli-cursor/3.1.0:
    dependencies:
      restore-cursor: 3.1.0
    dev: true
    engines:
      node: '>=8'
    resolution:
      integrity: sha512-I/zHAwsKf9FqGoXM4WWRACob9+SNukZTd94DWF57E4toouRulbCxcUh6RKUEOQlYTHJnzkPMySvPNaaSLNfLZw==
  /cli-table/0.3.1:
    dependencies:
      colors: 1.0.3
    dev: true
    engines:
      node: '>= 0.2.0'
    resolution:
      integrity: sha1-9TsFJmqLGguTSz0IIebi3FkUriM=
  /cli-truncate/2.1.0:
    dependencies:
      slice-ansi: 3.0.0
      string-width: 4.2.0
    dev: true
    engines:
      node: '>=8'
    resolution:
      integrity: sha512-n8fOixwDD6b/ObinzTrp1ZKFzbgvKZvuz/TvejnLn1aQfC6r52XEx85FmuC+3HI+JM7coBRXUvNqEU2PHVrHpg==
  /cliui/6.0.0:
    dependencies:
      string-width: 4.2.0
      strip-ansi: 6.0.0
      wrap-ansi: 6.2.0
    dev: true
    resolution:
      integrity: sha512-t6wbgtoCXvAzst7QgXxJYqPt0usEfbgQdftEPbLL/cvv6HPE5VgvqCuAIDR0NgU52ds6rFwqrgakNLrHEjCbrQ==
  /co/4.6.0:
    dev: true
    engines:
      iojs: '>= 1.0.0'
      node: '>= 0.12.0'
    resolution:
      integrity: sha1-bqa989hTrlTMuOR7+gvz+QMfsYQ=
  /codecov/3.7.2:
    dependencies:
      argv: 0.0.2
      ignore-walk: 3.0.3
      js-yaml: 3.13.1
      teeny-request: 6.0.1
      urlgrey: 0.4.4
    dev: true
    engines:
      node: '>=4.0'
    hasBin: true
    resolution:
      integrity: sha512-fmCjAkTese29DUX3GMIi4EaKGflHa4K51EoMc29g8fBHawdk/+KEq5CWOeXLdd9+AT7o1wO4DIpp/Z1KCqCz1g==
  /collect-v8-coverage/1.0.1:
    dev: true
    resolution:
      integrity: sha512-iBPtljfCNcTKNAto0KEtDfZ3qzjJvqE3aTGZsbhjSBlorqpXJlaWWtPO35D+ZImoC3KWejX64o+yPGxhWSTzfg==
  /collection-visit/1.0.0:
    dependencies:
      map-visit: 1.0.0
      object-visit: 1.0.1
    dev: true
    engines:
      node: '>=0.10.0'
    resolution:
      integrity: sha1-S8A3PBZLwykbTTaMgpzxqApZ3KA=
  /color-convert/1.9.3:
    dependencies:
      color-name: 1.1.3
    dev: true
    resolution:
      integrity: sha512-QfAUtd+vFdAtFQcC8CCyYt1fYWxSqAiK2cSD6zDB8N3cpsEBAvRxp9zOGg6G/SHHJYAT88/az/IuDGALsNVbGg==
  /color-convert/2.0.1:
    dependencies:
      color-name: 1.1.4
    dev: true
    engines:
      node: '>=7.0.0'
    resolution:
      integrity: sha512-RRECPsj7iu/xb5oKYcsFHSppFNnsj/52OVTRKb4zP5onXwVF3zVmmToNcOfGC+CRDpfK/U584fMg38ZHCaElKQ==
  /color-name/1.1.3:
    dev: true
    resolution:
      integrity: sha1-p9BVi9icQveV3UIyj3QIMcpTvCU=
  /color-name/1.1.4:
    dev: true
    resolution:
      integrity: sha512-dOy+3AuW3a2wNbZHIuMZpTcgjGuLU/uBL/ubcZF9OXbDo8ff4O8yVp5Bf0efS8uEoYo5q4Fx7dY9OgQGXgAsQA==
  /colors/1.0.3:
    dev: true
    engines:
      node: '>=0.1.90'
    resolution:
      integrity: sha1-BDP0TYCWgP3rYO0mDxsMJi6CpAs=
  /combined-stream/1.0.8:
    dependencies:
      delayed-stream: 1.0.0
    dev: true
    engines:
      node: '>= 0.8'
    resolution:
      integrity: sha512-FQN4MRfuJeHf7cBbBMJFXhKSDq+2kAArBlmRBvcvFE5BB1HZKXtSFASDhdlz9zOYwxh8lDdnvmMOe/+5cdoEdg==
  /commander/2.20.3:
    dev: true
    resolution:
      integrity: sha512-GpVkmM8vF2vQUkj2LvZmD35JxeJOLCwJ9cUkugyk2nuhbv3+mJvpLYYt+0+USMxE+oj+ey/lJEnhZw75x/OMcQ==
  /commander/6.1.0:
    dev: true
    engines:
      node: '>= 6'
    resolution:
      integrity: sha512-wl7PNrYWd2y5mp1OK/LhTlv8Ff4kQJQRXXAvF+uU/TPNiVJUxZLRYGj/B0y/lPGAVcSbJqH2Za/cvHmrPMC8mA==
  /compare-func/2.0.0:
    dependencies:
      array-ify: 1.0.0
      dot-prop: 5.3.0
    dev: true
    resolution:
      integrity: sha512-zHig5N+tPWARooBnb0Zx1MFcdfpyJrfTJ3Y5L+IFvUm8rM74hHz66z0gw0x4tijh5CorKkKUCnW82R2vmpeCRA==
  /compare-versions/3.6.0:
    dev: true
    resolution:
      integrity: sha512-W6Af2Iw1z4CB7q4uU4hv646dW9GQuBM+YpC0UvUCWSD8w90SJjp+ujJuXaEMtAXBtSqGfMPuFOVn4/+FlaqfBA==
  /component-emitter/1.3.0:
    dev: true
    resolution:
      integrity: sha512-Rd3se6QB+sO1TwqZjscQrurpEPIfO0/yYnSin6Q/rD3mOutHvUrCAhJub3r90uNb+SESBuE0QYoB90YdfatsRg==
  /concat-map/0.0.1:
    dev: true
    resolution:
      integrity: sha1-2Klr13/Wjfd5OnMDajug1UBdR3s=
  /condense-newlines/0.2.1:
    dependencies:
      extend-shallow: 2.0.1
      is-whitespace: 0.3.0
      kind-of: 3.2.2
    dev: true
    engines:
      node: '>=0.10.0'
    resolution:
      integrity: sha1-PemFVTE5R10yUCyDsC9gaE0kxV8=
  /config-chain/1.1.12:
    dependencies:
      ini: 1.3.5
      proto-list: 1.2.4
    dev: true
    resolution:
      integrity: sha512-a1eOIcu8+7lUInge4Rpf/n4Krkf3Dd9lqhljRzII1/Zno/kRtUWnznPO3jOKBmTEktkt3fkxisUcivoj0ebzoA==
  /confusing-browser-globals/1.0.9:
    dev: true
    resolution:
      integrity: sha512-KbS1Y0jMtyPgIxjO7ZzMAuUpAKMt1SzCL9fsrKsX6b0zJPTaT0SiSPmewwVZg9UAO83HVIlEhZF84LIjZ0lmAw==
  /contains-path/0.1.0:
    dev: true
    engines:
      node: '>=0.10.0'
    resolution:
      integrity: sha1-/ozxhP9mcLa67wGp1IYaXL7EEgo=
  /conventional-changelog-angular/5.0.11:
    dependencies:
      compare-func: 2.0.0
      q: 1.5.1
    dev: true
    engines:
      node: '>=10'
    resolution:
      integrity: sha512-nSLypht/1yEflhuTogC03i7DX7sOrXGsRn14g131Potqi6cbGbGEE9PSDEHKldabB6N76HiSyw9Ph+kLmC04Qw==
  /conventional-changelog-writer/4.0.17:
    dependencies:
      compare-func: 2.0.0
      conventional-commits-filter: 2.0.6
      dateformat: 3.0.3
      handlebars: 4.7.6
      json-stringify-safe: 5.0.1
      lodash: 4.17.20
      meow: 7.1.1
      semver: 6.3.0
      split: 1.0.1
      through2: 3.0.2
    dev: true
    engines:
      node: '>=10'
    hasBin: true
    resolution:
      integrity: sha512-IKQuK3bib/n032KWaSb8YlBFds+aLmzENtnKtxJy3+HqDq5kohu3g/UdNbIHeJWygfnEbZjnCKFxAW0y7ArZAw==
  /conventional-commits-filter/2.0.6:
    dependencies:
      lodash.ismatch: 4.4.0
      modify-values: 1.0.1
    dev: true
    engines:
      node: '>=10'
    resolution:
      integrity: sha512-4g+sw8+KA50/Qwzfr0hL5k5NWxqtrOVw4DDk3/h6L85a9Gz0/Eqp3oP+CWCNfesBvZZZEFHF7OTEbRe+yYSyKw==
  /conventional-commits-parser/3.1.0:
    dependencies:
      JSONStream: 1.3.5
      is-text-path: 1.0.1
      lodash: 4.17.20
      meow: 7.1.1
      split2: 2.2.0
      through2: 3.0.2
      trim-off-newlines: 1.0.1
    dev: true
    engines:
      node: '>=10'
    hasBin: true
    resolution:
      integrity: sha512-RSo5S0WIwXZiRxUGTPuYFbqvrR4vpJ1BDdTlthFgvHt5kEdnd1+pdvwWphWn57/oIl4V72NMmOocFqqJ8mFFhA==
  /convert-source-map/1.7.0:
    dependencies:
      safe-buffer: 5.1.2
    dev: true
    resolution:
      integrity: sha512-4FJkXzKXEDB1snCFZlLP4gpC3JILicCpGbzG9f9G7tGqGCzETQ2hWPrcinA9oU4wtf2biUaEH5065UnMeR33oA==
  /copy-descriptor/0.1.1:
    dev: true
    engines:
      node: '>=0.10.0'
    resolution:
      integrity: sha1-Z29us8OZl8LuGsOpJP1hJHSPV40=
  /core-js-compat/3.6.5:
    dependencies:
      browserslist: 4.14.5
      semver: 7.0.0
    dev: true
    resolution:
      integrity: sha512-7ItTKOhOZbznhXAQ2g/slGg1PJV5zDO/WdkTwi7UEOJmkvsE32PWvx6mKtDjiMpjnR2CNf6BAD6sSxIlv7ptng==
  /core-util-is/1.0.2:
    dev: true
    resolution:
      integrity: sha1-tf1UIgqivFq1eqtxQMlAdUUDwac=
  /cosmiconfig/6.0.0:
    dependencies:
      '@types/parse-json': 4.0.0
      import-fresh: 3.2.1
      parse-json: 5.1.0
      path-type: 4.0.0
      yaml: 1.10.0
    dev: true
    engines:
      node: '>=8'
    resolution:
      integrity: sha512-xb3ZL6+L8b9JLLCx3ZdoZy4+2ECphCMo2PwqgP1tlfVq6M6YReyzBJtvWWtbDSpNr9hn96pkCiZqUcFEc+54Qg==
  /cosmiconfig/7.0.0:
    dependencies:
      '@types/parse-json': 4.0.0
      import-fresh: 3.2.1
      parse-json: 5.1.0
      path-type: 4.0.0
      yaml: 1.10.0
    dev: true
    engines:
      node: '>=10'
    resolution:
      integrity: sha512-pondGvTuVYDk++upghXJabWzL6Kxu6f26ljFw64Swq9v6sQPUL3EUlVDV56diOjpCayKihL6hVe8exIACU4XcA==
  /cross-spawn/6.0.5:
    dependencies:
      nice-try: 1.0.5
      path-key: 2.0.1
      semver: 5.7.1
      shebang-command: 1.2.0
      which: 1.3.1
    dev: true
    engines:
      node: '>=4.8'
    resolution:
      integrity: sha512-eTVLrBSt7fjbDygz805pMnstIs2VTBNkRm0qxZd+M7A5XDdxVRWO5MxGBXZhjY4cqLYLdtrGqRf8mBPmzwSpWQ==
  /cross-spawn/7.0.3:
    dependencies:
      path-key: 3.1.1
      shebang-command: 2.0.0
      which: 2.0.2
    dev: true
    engines:
      node: '>= 8'
    resolution:
      integrity: sha512-iRDPJKUPVEND7dHPO8rkbOnPpyDygcDFtWjpeWNCgy8WP2rXcxXL8TskReQl6OrB2G7+UJrags1q15Fudc7G6w==
  /crypto-random-string/2.0.0:
    dev: true
    engines:
      node: '>=8'
    resolution:
      integrity: sha512-v1plID3y9r/lPhviJ1wrXpLeyUIGAZ2SHNYTEapm7/8A9nLPoyvVp3RK/EPFqn5kEznyWgYZNsRtYYIWbuG8KA==
  /cssom/0.3.8:
    dev: true
    resolution:
      integrity: sha512-b0tGHbfegbhPJpxpiBPU2sCkigAqtM9O121le6bbOlgyV+NyGyCmVfJ6QW9eRjz8CpNfWEOYBIMIGRYkLwsIYg==
  /cssom/0.4.4:
    dev: true
    resolution:
      integrity: sha512-p3pvU7r1MyyqbTk+WbNJIgJjG2VmTIaB10rI93LzVPrmDJKkzKYMtxxyAvQXR/NS6otuzveI7+7BBq3SjBS2mw==
  /cssstyle/2.3.0:
    dependencies:
      cssom: 0.3.8
    dev: true
    engines:
      node: '>=8'
    resolution:
      integrity: sha512-AZL67abkUzIuvcHqk7c09cezpGNcxUxU4Ioi/05xHk4DQeTkWmGYftIE6ctU6AEt+Gn4n1lDStOtj7FKycP71A==
  /csstype/3.0.3:
    dev: true
    resolution:
      integrity: sha512-jPl+wbWPOWJ7SXsWyqGRk3lGecbar0Cb0OvZF/r/ZU011R4YqiRehgkQ9p4eQfo9DSDLqLL3wHwfxeJiuIsNag==
  /dashdash/1.14.1:
    dependencies:
      assert-plus: 1.0.0
    dev: true
    engines:
      node: '>=0.10'
    resolution:
      integrity: sha1-hTz6D3y+L+1d4gMmuN1YEDX24vA=
  /data-urls/2.0.0:
    dependencies:
      abab: 2.0.5
      whatwg-mimetype: 2.3.0
      whatwg-url: 8.3.0
    dev: true
    engines:
      node: '>=10'
    resolution:
      integrity: sha512-X5eWTSXO/BJmpdIKCRuKUgSCgAN0OwliVK3yPKbwIWU1Tdw5BRajxlzMidvh+gwko9AfQ9zIj52pzF91Q3YAvQ==
  /dateformat/3.0.3:
    dev: true
    resolution:
      integrity: sha512-jyCETtSl3VMZMWeRo7iY1FL19ges1t55hMo5yaam4Jrsm5EPL89UQkoQRyiI+Yf4k8r2ZpdngkV8hr1lIdjb3Q==
  /de-indent/1.0.2:
    dev: true
    resolution:
      integrity: sha1-sgOOhG3DO6pXlhKNCAS0VbjB4h0=
  /debug/2.6.9:
    dependencies:
      ms: 2.0.0
    dev: true
    resolution:
      integrity: sha512-bC7ElrdJaJnPbAP+1EotYvqZsb3ecl5wi6Bfi6BJTUcNowp6cvspg0jXznRTKDjm/E7AdgFBVeAPVMNcKGsHMA==
  /debug/3.1.0:
    dependencies:
      ms: 2.0.0
    dev: true
    resolution:
      integrity: sha512-OX8XqP7/1a9cqkxYw2yXss15f26NKWBpDXQd0/uK/KPqdQhxbPa994hnzjcE2VqQpDslf55723cKPUOGSmMY3g==
  /debug/4.2.0:
    dependencies:
      ms: 2.1.2
    dev: true
    engines:
      node: '>=6.0'
    peerDependencies:
      supports-color: '*'
    peerDependenciesMeta:
      supports-color:
        optional: true
    resolution:
      integrity: sha512-IX2ncY78vDTjZMFUdmsvIRFY2Cf4FnD0wRs+nQwJU8Lu99/tPFdb0VybiiMTPe3I6rQmwsqQqRBvxU+bZ/I8sg==
  /decamelize-keys/1.1.0:
    dependencies:
      decamelize: 1.2.0
      map-obj: 1.0.1
    dev: true
    engines:
      node: '>=0.10.0'
    resolution:
      integrity: sha1-0XGoeTMlKAfrPLYdwcFEXQeN8tk=
  /decamelize/1.2.0:
    dev: true
    engines:
      node: '>=0.10.0'
    resolution:
      integrity: sha1-9lNNFRSCabIDUue+4m9QH5oZEpA=
  /decimal.js/10.2.1:
    dev: true
    resolution:
      integrity: sha512-KaL7+6Fw6i5A2XSnsbhm/6B+NuEA7TZ4vqxnd5tXz9sbKtrN9Srj8ab4vKVdK8YAqZO9P1kg45Y6YLoduPf+kw==
  /decode-uri-component/0.2.0:
    dev: true
    engines:
      node: '>=0.10'
    resolution:
      integrity: sha1-6zkTMzRYd1y4TNGh+uBiEGu4dUU=
  /dedent/0.7.0:
    dev: true
    resolution:
      integrity: sha1-JJXduvbrh0q7Dhvp3yLS5aVEMmw=
  /deep-eql/3.0.1:
    dependencies:
      type-detect: 4.0.8
    dev: true
    engines:
      node: '>=0.12'
    resolution:
      integrity: sha512-+QeIQyN5ZuO+3Uk5DYh6/1eKO0m0YmJFGNmFHGACpf1ClL1nmlV/p4gNgbl2pJGxgXb4faqo6UE+M5ACEMyVcw==
  /deep-extend/0.6.0:
    dev: true
    engines:
      node: '>=4.0.0'
    resolution:
      integrity: sha512-LOHxIOaPYdHlJRtCQfDIVZtfw/ufM8+rVj649RIHzcm/vGwQRXFt6OPqIFWsm2XEMrNIEtWR64sY1LEKD2vAOA==
  /deep-is/0.1.3:
    dev: true
    resolution:
      integrity: sha1-s2nW+128E+7PUk+RsHD+7cNXzzQ=
  /deepmerge/4.2.2:
    dev: true
    engines:
      node: '>=0.10.0'
    resolution:
      integrity: sha512-FJ3UgI4gIl+PHZm53knsuSFpE+nESMr7M4v9QcgB7S63Kj/6WqMiFQJpBBYz1Pt+66bZpP3Q7Lye0Oo9MPKEdg==
  /define-properties/1.1.3:
    dependencies:
      object-keys: 1.1.1
    dev: true
    engines:
      node: '>= 0.4'
    resolution:
      integrity: sha512-3MqfYKj2lLzdMSf8ZIZE/V+Zuy+BgD6f164e8K2w7dgnpKArBDerGYpM46IYYcjnkdPNMjPk9A6VFB8+3SKlXQ==
  /define-property/0.2.5:
    dependencies:
      is-descriptor: 0.1.6
    dev: true
    engines:
      node: '>=0.10.0'
    resolution:
      integrity: sha1-w1se+RjsPJkPmlvFe+BKrOxcgRY=
  /define-property/1.0.0:
    dependencies:
      is-descriptor: 1.0.2
    dev: true
    engines:
      node: '>=0.10.0'
    resolution:
      integrity: sha1-dp66rz9KY6rTr56NMEybvnm/sOY=
  /define-property/2.0.2:
    dependencies:
      is-descriptor: 1.0.2
      isobject: 3.0.1
    dev: true
    engines:
      node: '>=0.10.0'
    resolution:
      integrity: sha512-jwK2UV4cnPpbcG7+VRARKTZPUWowwXA8bzH5NP6ud0oeAxyYPuGZUAC7hMugpCdz4BeSZl2Dl9k66CHJ/46ZYQ==
  /delayed-stream/1.0.0:
    dev: true
    engines:
      node: '>=0.4.0'
    resolution:
      integrity: sha1-3zrhmayt+31ECqrgsp4icrJOxhk=
  /denque/1.4.1:
    dev: true
    engines:
      node: '>=0.10'
    resolution:
      integrity: sha512-OfzPuSZKGcgr96rf1oODnfjqBFmr1DVoc/TrItj3Ohe0Ah1C5WX5Baquw/9U9KovnQ88EqmJbD66rKYUQYN1tQ==
  /dependency-graph/0.7.2:
    dev: true
    engines:
      node: '>= 0.6.0'
    resolution:
      integrity: sha512-KqtH4/EZdtdfWX0p6MGP9jljvxSY6msy/pRUD4jgNwVpv3v1QmNLlsB3LDSSUg79BRVSn7jI1QPRtArGABovAQ==
  /deprecation/2.3.1:
    dev: true
    resolution:
      integrity: sha512-xmHIy4F3scKVwMsQ4WnVaS8bHOx0DmVwRywosKhaILI0ywMDWPtBSku2HNxRvF7jtwDRsoEwYQSfbxj8b7RlJQ==
  /detect-newline/3.1.0:
    dev: true
    engines:
      node: '>=8'
    resolution:
      integrity: sha512-TLz+x/vEXm/Y7P7wn1EJFNLxYpUD4TgMosxY6fAVJUnJMbupHBOncxyWUG9OpTaH9EBD7uFI5LfEgmMOc54DsA==
  /diff-sequences/26.3.0:
    dev: true
    engines:
      node: '>= 10.14.2'
    resolution:
      integrity: sha512-5j5vdRcw3CNctePNYN0Wy2e/JbWT6cAYnXv5OuqPhDpyCGc0uLu2TK0zOCJWNB9kOIfYMSpIulRaDgIi4HJ6Ig==
  /diff-sequences/26.6.2:
    dev: true
    engines:
      node: '>= 10.14.2'
    resolution:
      integrity: sha512-Mv/TDa3nZ9sbc5soK+OoA74BsS3mL37yixCvUAQkiuA4Wz6YtwP/K47n2rv2ovzHZvoiQeA5FTQOschKkEwB0Q==
  /dir-glob/3.0.1:
    dependencies:
      path-type: 4.0.0
    dev: true
    engines:
      node: '>=8'
    resolution:
      integrity: sha512-WkrWp9GR4KXfKGYzOLmTuGVi1UWFfws377n9cc55/tb6DuqyF6pcQ5AbiHEshaDpY9v6oaSr2XCDidGmMwdzIA==
  /doctrine/1.5.0:
    dependencies:
      esutils: 2.0.3
      isarray: 1.0.0
    dev: true
    engines:
      node: '>=0.10.0'
    resolution:
      integrity: sha1-N53Ocw9hZvds76TmcHoVmwLFpvo=
  /doctrine/3.0.0:
    dependencies:
      esutils: 2.0.3
    dev: true
    engines:
      node: '>=6.0.0'
    resolution:
      integrity: sha512-yS+Q5i3hBf7GBkd4KG8a7eBNNWNGLTaEwwYWUijIYM7zrlYDM0BFXHjjPWlWZ1Rg7UaddZeIDmi9jF3HmqiQ2w==
  /dom-event-types/1.0.0:
    dev: true
    resolution:
      integrity: sha512-2G2Vwi2zXTHBGqXHsJ4+ak/iP0N8Ar+G8a7LiD2oup5o4sQWytwqqrZu/O6hIMV0KMID2PL69OhpshLO0n7UJQ==
  /domexception/2.0.1:
    dependencies:
      webidl-conversions: 5.0.0
    dev: true
    engines:
      node: '>=8'
    resolution:
      integrity: sha512-yxJ2mFy/sibVQlu5qHjOkf9J3K6zgmCxgJ94u2EdvDOV09H+32LtRswEcUsmUWN72pVLOEnTSRaIVVzVQgS0dg==
  /dot-prop/5.3.0:
    dependencies:
      is-obj: 2.0.0
    dev: true
    engines:
      node: '>=8'
    resolution:
      integrity: sha512-QM8q3zDe58hqUqjraQOmzZ1LIH9SWQJTlEKCH4kJ2oQvLZk7RbQXvtDM2XEq3fwkV9CCvvH4LA0AV+ogFsBM2Q==
  /duplexer2/0.1.4:
    dependencies:
      readable-stream: 2.3.7
    dev: true
    resolution:
      integrity: sha1-ixLauHjA1p4+eJEFFmKjL8a93ME=
  /ecc-jsbn/0.1.2:
    dependencies:
      jsbn: 0.1.1
      safer-buffer: 2.1.2
    dev: true
    resolution:
      integrity: sha1-OoOpBOVDUyh4dMVkt1SThoSamMk=
  /editorconfig/0.15.3:
    dependencies:
      commander: 2.20.3
      lru-cache: 4.1.5
      semver: 5.7.1
      sigmund: 1.0.1
    dev: true
    hasBin: true
    resolution:
      integrity: sha512-M9wIMFx96vq0R4F+gRpY3o2exzb8hEj/n9S8unZtHSvYjibBp/iMufSzvmOcV/laG0ZtuTVGtiJggPOSW2r93g==
  /electron-to-chromium/1.3.576:
    dev: true
    resolution:
      integrity: sha512-uSEI0XZ//5ic+0NdOqlxp0liCD44ck20OAGyLMSymIWTEAtHKVJi6JM18acOnRgUgX7Q65QqnI+sNncNvIy8ew==
  /emittery/0.7.1:
    dev: true
    engines:
      node: '>=10'
    resolution:
      integrity: sha512-d34LN4L6h18Bzz9xpoku2nPwKxCPlPMr3EEKTkoEBi+1/+b0lcRkRJ1UVyyZaKNeqGR3swcGl6s390DNO4YVgQ==
  /emoji-regex/7.0.3:
    dev: true
    resolution:
      integrity: sha512-CwBLREIQ7LvYFB0WyRvwhq5N5qPhc6PMjD6bYggFlI5YyDgl+0vxq5VHbMOFqLg7hfWzmu8T5Z1QofhmTIhItA==
  /emoji-regex/8.0.0:
    dev: true
    resolution:
      integrity: sha512-MSjYzcWNOA0ewAHpz0MxpYFvwg6yjy1NG3xteoqz644VCo/RPgnr1/GGt+ic3iJTzQ8Eu3TdM14SawnVUmGE6A==
  /end-of-stream/1.4.4:
    dependencies:
      once: 1.4.0
    dev: true
    resolution:
      integrity: sha512-+uw1inIHVPQoaVuHzRyXd21icM+cnt4CzD5rW+NC1wjOUSTOs+Te7FOv7AhN7vS9x/oIyhLP5PR1H+phQAHu5Q==
  /enquirer/2.3.6:
    dependencies:
      ansi-colors: 4.1.1
    dev: true
    engines:
      node: '>=8.6'
    resolution:
      integrity: sha512-yjNnPr315/FjS4zIsUxYguYUPP2e1NK4d7E7ZOLiyYCcbFBiTMyID+2wvm2w6+pZ/odMA7cRkjhsPbltwBOrLg==
  /env-ci/5.0.2:
    dependencies:
      execa: 4.0.3
      java-properties: 1.0.2
    dev: true
    engines:
      node: '>=10.13'
    resolution:
      integrity: sha512-Xc41mKvjouTXD3Oy9AqySz1IeyvJvHZ20Twf5ZLYbNpPPIuCnL/qHCmNlD01LoNy0JTunw9HPYVptD19Ac7Mbw==
  /error-ex/1.3.2:
    dependencies:
      is-arrayish: 0.2.1
    dev: true
    resolution:
      integrity: sha512-7dFHNmqeFSEt2ZBsCriorKnn3Z2pj+fd9kmI6QoWw4//DL+icEBfc0U7qJCisqrTsKTjw4fNFy2pW9OqStD84g==
  /es-abstract/1.17.7:
    dependencies:
      es-to-primitive: 1.2.1
      function-bind: 1.1.1
      has: 1.0.3
      has-symbols: 1.0.1
      is-callable: 1.2.2
      is-regex: 1.1.1
      object-inspect: 1.8.0
      object-keys: 1.1.1
      object.assign: 4.1.1
      string.prototype.trimend: 1.0.1
      string.prototype.trimstart: 1.0.1
    dev: true
    engines:
      node: '>= 0.4'
    resolution:
      integrity: sha512-VBl/gnfcJ7OercKA9MVaegWsBHFjV492syMudcnQZvt/Dw8ezpcOHYZXa/J96O8vx+g4x65YKhxOwDUh63aS5g==
  /es-abstract/1.18.0-next.1:
    dependencies:
      es-to-primitive: 1.2.1
      function-bind: 1.1.1
      has: 1.0.3
      has-symbols: 1.0.1
      is-callable: 1.2.2
      is-negative-zero: 2.0.0
      is-regex: 1.1.1
      object-inspect: 1.8.0
      object-keys: 1.1.1
      object.assign: 4.1.1
      string.prototype.trimend: 1.0.1
      string.prototype.trimstart: 1.0.1
    dev: true
    engines:
      node: '>= 0.4'
    resolution:
      integrity: sha512-I4UGspA0wpZXWENrdA0uHbnhte683t3qT/1VFH9aX2dA5PPSf6QW5HHXf5HImaqPmjXaVeVk4RGWnaylmV7uAA==
  /es-to-primitive/1.2.1:
    dependencies:
      is-callable: 1.2.2
      is-date-object: 1.0.2
      is-symbol: 1.0.3
    dev: true
    engines:
      node: '>= 0.4'
    resolution:
      integrity: sha512-QCOllgZJtaUo9miYBcLChTUaHNjJF3PYs1VidD7AwiEj1kYxKeQTctLAezAOH5ZKRH0g2IgPn6KwB4IT8iRpvA==
  /escalade/3.1.0:
    dev: true
    engines:
      node: '>=6'
    resolution:
      integrity: sha512-mAk+hPSO8fLDkhV7V0dXazH5pDc6MrjBTPyD3VeKzxnVFjH1MIxbCdqGZB9O8+EwWakZs3ZCbDS4IpRt79V1ig==
  /escape-string-regexp/1.0.5:
    dev: true
    engines:
      node: '>=0.8.0'
    resolution:
      integrity: sha1-G2HAViGQqN/2rjuyzwIAyhMLhtQ=
  /escape-string-regexp/2.0.0:
    dev: true
    engines:
      node: '>=8'
    resolution:
      integrity: sha512-UpzcLCXolUWcNu5HtVMHYdXJjArjsF9C0aNnquZYY4uW/Vu0miy5YoWvbV345HauVvcAUnpRuhMMcqTcGOY2+w==
  /escodegen/1.14.3:
    dependencies:
      esprima: 4.0.1
      estraverse: 4.3.0
      esutils: 2.0.3
      optionator: 0.8.3
    dev: true
    engines:
      node: '>=4.0'
    hasBin: true
    optionalDependencies:
      source-map: 0.6.1
    resolution:
      integrity: sha512-qFcX0XJkdg+PB3xjZZG/wKSuT1PnQWx57+TVSjIMmILd2yC/6ByYElPwJnslDsuWuSAp4AwJGumarAAmJch5Kw==
  /eslint-config-airbnb-base/14.2.0_d16150454fdcfcb844b1c8b6bcc91ca3:
    dependencies:
      confusing-browser-globals: 1.0.9
      eslint: 7.10.0
      eslint-plugin-import: 2.22.1_eslint@7.10.0
      object.assign: 4.1.1
      object.entries: 1.1.2
    dev: true
    engines:
      node: '>= 6'
    peerDependencies:
      eslint: ^5.16.0 || ^6.8.0 || ^7.2.0
      eslint-plugin-import: ^2.21.2
    resolution:
      integrity: sha512-Snswd5oC6nJaevs3nZoLSTvGJBvzTfnBqOIArkf3cbyTyq9UD79wOk8s+RiL6bhca0p/eRO6veczhf6A/7Jy8Q==
  /eslint-config-airbnb-typescript/12.0.0_6ebe040d5504fe629cc4b7bece03a45f:
    dependencies:
      '@typescript-eslint/eslint-plugin': 4.7.0_eslint@7.10.0+typescript@4.0.3
      '@typescript-eslint/parser': 4.4.1_eslint@7.10.0+typescript@4.0.3
      eslint-config-airbnb: 18.2.0_d16150454fdcfcb844b1c8b6bcc91ca3
      eslint-config-airbnb-base: 14.2.0_d16150454fdcfcb844b1c8b6bcc91ca3
    dev: true
    peerDependencies:
      '@typescript-eslint/eslint-plugin': ^4.4.1
      eslint: '*'
      eslint-plugin-import: '*'
      typescript: '*'
    resolution:
      integrity: sha512-TUCVru1Z09eKnVAX5i3XoNzjcCOU3nDQz2/jQGkg1jVYm+25fKClveziSl16celfCq+npU0MBPW/ZnXdGFZ9lw==
  /eslint-config-airbnb/18.2.0_d16150454fdcfcb844b1c8b6bcc91ca3:
    dependencies:
      eslint: 7.10.0
      eslint-config-airbnb-base: 14.2.0_d16150454fdcfcb844b1c8b6bcc91ca3
      eslint-plugin-import: 2.22.1_eslint@7.10.0
      object.assign: 4.1.1
      object.entries: 1.1.2
    dev: true
    engines:
      node: '>= 6'
    peerDependencies:
      eslint: ^5.16.0 || ^6.8.0 || ^7.2.0
      eslint-plugin-import: ^2.21.2
      eslint-plugin-jsx-a11y: ^6.3.0
      eslint-plugin-react: ^7.20.0
      eslint-plugin-react-hooks: ^4 || ^3 || ^2.3.0 || ^1.7.0
    resolution:
      integrity: sha512-Fz4JIUKkrhO0du2cg5opdyPKQXOI2MvF8KUvN2710nJMT6jaRUpRE2swrJftAjVGL7T1otLM5ieo5RqS1v9Udg==
  /eslint-import-resolver-node/0.3.4:
    dependencies:
      debug: 2.6.9
      resolve: 1.17.0
    dev: true
    resolution:
      integrity: sha512-ogtf+5AB/O+nM6DIeBUNr2fuT7ot9Qg/1harBfBtaP13ekEWFQEEMP94BCB7zaNW3gyY+8SHYF00rnqYwXKWOA==
  /eslint-module-utils/2.6.0:
    dependencies:
      debug: 2.6.9
      pkg-dir: 2.0.0
    dev: true
    engines:
      node: '>=4'
    resolution:
      integrity: sha512-6j9xxegbqe8/kZY8cYpcp0xhbK0EgJlg3g9mib3/miLaExuuwc3n5UEfSnU6hWMbT0FAYVvDbL9RrRgpUeQIvA==
  /eslint-plugin-import/2.22.1_eslint@7.10.0:
    dependencies:
      array-includes: 3.1.1
      array.prototype.flat: 1.2.3
      contains-path: 0.1.0
      debug: 2.6.9
      doctrine: 1.5.0
      eslint: 7.10.0
      eslint-import-resolver-node: 0.3.4
      eslint-module-utils: 2.6.0
      has: 1.0.3
      minimatch: 3.0.4
      object.values: 1.1.1
      read-pkg-up: 2.0.0
      resolve: 1.17.0
      tsconfig-paths: 3.9.0
    dev: true
    engines:
      node: '>=4'
    peerDependencies:
      eslint: ^2 || ^3 || ^4 || ^5 || ^6 || ^7.2.0
    resolution:
      integrity: sha512-8K7JjINHOpH64ozkAhpT3sd+FswIZTfMZTjdx052pnWrgRCVfp8op9tbjpAk3DdUeI/Ba4C8OjdC0r90erHEOw==
  /eslint-scope/5.1.1:
    dependencies:
      esrecurse: 4.3.0
      estraverse: 4.3.0
    dev: true
    engines:
      node: '>=8.0.0'
    resolution:
      integrity: sha512-2NxwbF/hZ0KpepYN0cNbo+FN6XoK7GaHlQhgx/hIZl6Va0bF45RQOOwhLIy8lQDbuCiadSLCBnH2CFYquit5bw==
  /eslint-utils/2.1.0:
    dependencies:
      eslint-visitor-keys: 1.3.0
    dev: true
    engines:
      node: '>=6'
    resolution:
      integrity: sha512-w94dQYoauyvlDc43XnGB8lU3Zt713vNChgt4EWwhXAP2XkBvndfxF0AgIqKOOasjPIPzj9JqgwkwbCYD0/V3Zg==
  /eslint-visitor-keys/1.3.0:
    dev: true
    engines:
      node: '>=4'
    resolution:
      integrity: sha512-6J72N8UNa462wa/KFODt/PJ3IU60SDpC3QXC1Hjc1BXXpfL2C9R5+AU7jhe0F6GREqVMh4Juu+NY7xn+6dipUQ==
  /eslint-visitor-keys/2.0.0:
    dev: true
    engines:
      node: '>=10'
    resolution:
      integrity: sha512-QudtT6av5WXels9WjIM7qz1XD1cWGvX4gGXvp/zBn9nXG02D0utdU3Em2m/QjTnrsk6bBjmCygl3rmj118msQQ==
  /eslint/7.10.0:
    dependencies:
      '@babel/code-frame': 7.10.4
      '@eslint/eslintrc': 0.1.3
      ajv: 6.12.5
      chalk: 4.1.0
      cross-spawn: 7.0.3
      debug: 4.2.0
      doctrine: 3.0.0
      enquirer: 2.3.6
      eslint-scope: 5.1.1
      eslint-utils: 2.1.0
      eslint-visitor-keys: 1.3.0
      espree: 7.3.0
      esquery: 1.3.1
      esutils: 2.0.3
      file-entry-cache: 5.0.1
      functional-red-black-tree: 1.0.1
      glob-parent: 5.1.1
      globals: 12.4.0
      ignore: 4.0.6
      import-fresh: 3.2.1
      imurmurhash: 0.1.4
      is-glob: 4.0.1
      js-yaml: 3.14.0
      json-stable-stringify-without-jsonify: 1.0.1
      levn: 0.4.1
      lodash: 4.17.20
      minimatch: 3.0.4
      natural-compare: 1.4.0
      optionator: 0.9.1
      progress: 2.0.3
      regexpp: 3.1.0
      semver: 7.3.2
      strip-ansi: 6.0.0
      strip-json-comments: 3.1.1
      table: 5.4.6
      text-table: 0.2.0
      v8-compile-cache: 2.1.1
    dev: true
    engines:
      node: ^10.12.0 || >=12.0.0
    hasBin: true
    resolution:
      integrity: sha512-BDVffmqWl7JJXqCjAK6lWtcQThZB/aP1HXSH1JKwGwv0LQEdvpR7qzNrUT487RM39B5goWuboFad5ovMBmD8yA==
  /espree/7.3.0:
    dependencies:
      acorn: 7.4.0
      acorn-jsx: 5.3.1_acorn@7.4.0
      eslint-visitor-keys: 1.3.0
    dev: true
    engines:
      node: ^10.12.0 || >=12.0.0
    resolution:
      integrity: sha512-dksIWsvKCixn1yrEXO8UosNSxaDoSYpq9reEjZSbHLpT5hpaCAKTLBwq0RHtLrIr+c0ByiYzWT8KTMRzoRCNlw==
  /esprima/4.0.1:
    dev: true
    engines:
      node: '>=4'
    hasBin: true
    resolution:
      integrity: sha512-eGuFFw7Upda+g4p+QHvnW0RyTX/SVeJBDM/gCtMARO0cLuT2HcEKnTPvhjV6aGeqrCB/sbNop0Kszm0jsaWU4A==
  /esquery/1.3.1:
    dependencies:
      estraverse: 5.2.0
    dev: true
    engines:
      node: '>=0.10'
    resolution:
      integrity: sha512-olpvt9QG0vniUBZspVRN6lwB7hOZoTRtT+jzR+tS4ffYx2mzbw+z0XCOk44aaLYKApNX5nMm+E+P6o25ip/DHQ==
  /esrecurse/4.3.0:
    dependencies:
      estraverse: 5.2.0
    dev: true
    engines:
      node: '>=4.0'
    resolution:
      integrity: sha512-KmfKL3b6G+RXvP8N1vr3Tq1kL/oCFgn2NYXEtqP8/L3pKapUA4G8cFVaoF3SU323CD4XypR/ffioHmkti6/Tag==
  /estraverse/4.3.0:
    dev: true
    engines:
      node: '>=4.0'
    resolution:
      integrity: sha512-39nnKffWz8xN1BU/2c79n9nB9HDzo0niYUqx6xyqUnyoAnQyyWpOTdZEeiCch8BBu515t4wp9ZmgVfVhn9EBpw==
  /estraverse/5.2.0:
    dev: true
    engines:
      node: '>=4.0'
    resolution:
      integrity: sha512-BxbNGGNm0RyRYvUdHpIwv9IWzeM9XClbOxwoATuFdOE7ZE6wHL+HQ5T8hoPM+zHvmKzzsEqhgy0GrQ5X13afiQ==
  /estree-walker/1.0.1:
    dev: true
    resolution:
      integrity: sha512-1fMXF3YP4pZZVozF8j/ZLfvnR8NSIljt56UhbZ5PeeDmmGHpgpdwQt7ITlGvYaQukCvuBRMLEiKiYC+oeIg4cg==
  /esutils/2.0.3:
    dev: true
    engines:
      node: '>=0.10.0'
    resolution:
      integrity: sha512-kVscqXk4OCp68SZ0dkgEKVi6/8ij300KBWTJq32P/dYeWTSwK41WyTxalN1eRmA5Z9UU/LX9D7FWSmV9SAYx6g==
  /exec-sh/0.3.4:
    dev: true
    resolution:
      integrity: sha512-sEFIkc61v75sWeOe72qyrqg2Qg0OuLESziUDk/O/z2qgS15y2gWVFrI6f2Qn/qw/0/NCfCEsmNA4zOjkwEZT1A==
  /execa/1.0.0:
    dependencies:
      cross-spawn: 6.0.5
      get-stream: 4.1.0
      is-stream: 1.1.0
      npm-run-path: 2.0.2
      p-finally: 1.0.0
      signal-exit: 3.0.3
      strip-eof: 1.0.0
    dev: true
    engines:
      node: '>=6'
    resolution:
      integrity: sha512-adbxcyWV46qiHyvSp50TKt05tB4tK3HcmF7/nxfAdhnox83seTDbwnaqKO4sXRy7roHAIFqJP/Rw/AuEbX61LA==
  /execa/4.0.3:
    dependencies:
      cross-spawn: 7.0.3
      get-stream: 5.2.0
      human-signals: 1.1.1
      is-stream: 2.0.0
      merge-stream: 2.0.0
      npm-run-path: 4.0.1
      onetime: 5.1.2
      signal-exit: 3.0.3
      strip-final-newline: 2.0.0
    dev: true
    engines:
      node: '>=10'
    resolution:
      integrity: sha512-WFDXGHckXPWZX19t1kCsXzOpqX9LWYNqn4C+HqZlk/V0imTkzJZqf87ZBhvpHaftERYknpk0fjSylnXVlVgI0A==
  /exit/0.1.2:
    dev: true
    engines:
      node: '>= 0.8.0'
    resolution:
      integrity: sha1-BjJjj42HfMghB9MKD/8aF8uhzQw=
  /expand-brackets/2.1.4:
    dependencies:
      debug: 2.6.9
      define-property: 0.2.5
      extend-shallow: 2.0.1
      posix-character-classes: 0.1.1
      regex-not: 1.0.2
      snapdragon: 0.8.2
      to-regex: 3.0.2
    dev: true
    engines:
      node: '>=0.10.0'
    resolution:
      integrity: sha1-t3c14xXOMPa27/D4OwQVGiJEliI=
  /expect-type/0.9.0:
    dev: true
    resolution:
      integrity: sha512-4AM+MjAB/WFsuufmkmbhHjjd6Ks3ytUWJiwRYnzRN0lI7CtekY2hg2oUM3PfYQziKfOEUVqtsR7SgW7qtu1WLA==
  /expect/26.4.2:
    dependencies:
      '@jest/types': 26.3.0
      ansi-styles: 4.3.0
      jest-get-type: 26.3.0
      jest-matcher-utils: 26.4.2
      jest-message-util: 26.3.0
      jest-regex-util: 26.0.0
    dev: true
    engines:
      node: '>= 10.14.2'
    resolution:
      integrity: sha512-IlJ3X52Z0lDHm7gjEp+m76uX46ldH5VpqmU0006vqDju/285twh7zaWMRhs67VpQhBwjjMchk+p5aA0VkERCAA==
  /extend-shallow/2.0.1:
    dependencies:
      is-extendable: 0.1.1
    dev: true
    engines:
      node: '>=0.10.0'
    resolution:
      integrity: sha1-Ua99YUrZqfYQ6huvu5idaxxWiQ8=
  /extend-shallow/3.0.2:
    dependencies:
      assign-symbols: 1.0.0
      is-extendable: 1.0.1
    dev: true
    engines:
      node: '>=0.10.0'
    resolution:
      integrity: sha1-Jqcarwc7OfshJxcnRhMcJwQCjbg=
  /extend/3.0.2:
    dev: true
    resolution:
      integrity: sha512-fjquC59cD7CyW6urNXK0FBufkZcoiGG80wTuPujX590cB5Ttln20E2UB4S/WARVqhXffZl2LNgS+gQdPIIim/g==
  /extglob/2.0.4:
    dependencies:
      array-unique: 0.3.2
      define-property: 1.0.0
      expand-brackets: 2.1.4
      extend-shallow: 2.0.1
      fragment-cache: 0.2.1
      regex-not: 1.0.2
      snapdragon: 0.8.2
      to-regex: 3.0.2
    dev: true
    engines:
      node: '>=0.10.0'
    resolution:
      integrity: sha512-Nmb6QXkELsuBr24CJSkilo6UHHgbekK5UiZgfE6UHD3Eb27YC6oD+bhcT+tJ6cl8dmsgdQxnWlcry8ksBIBLpw==
  /extsprintf/1.3.0:
    dev: true
    engines:
      '0': node >=0.6.0
    resolution:
      integrity: sha1-lpGEQOMEGnpBT4xS48V06zw+HgU=
  /fast-deep-equal/3.1.3:
    dev: true
    resolution:
      integrity: sha512-f3qQ9oQy9j2AhBe/H9VC91wLmKBCCU/gDOnKNAYG5hswO7BLKj09Hc5HYNz9cGI++xlpDCIgDaitVs03ATR84Q==
  /fast-glob/3.2.4:
    dependencies:
      '@nodelib/fs.stat': 2.0.3
      '@nodelib/fs.walk': 1.2.4
      glob-parent: 5.1.1
      merge2: 1.4.1
      micromatch: 4.0.2
      picomatch: 2.2.2
    dev: true
    engines:
      node: '>=8'
    resolution:
      integrity: sha512-kr/Oo6PX51265qeuCYsyGypiO5uJFgBS0jksyG7FUeCyQzNwYnzrNIMR1NXfkZXsMYXYLRAHgISHBz8gQcxKHQ==
  /fast-json-stable-stringify/2.1.0:
    dev: true
    resolution:
      integrity: sha512-lhd/wF+Lk98HZoTCtlVraHtfh5XYijIjalXck7saUtuanSDyLMxnHhSXEDJqHxD7msR8D0uCmqlkwjCV8xvwHw==
  /fast-levenshtein/2.0.6:
    dev: true
    resolution:
      integrity: sha1-PYpcZog6FqMMqGQ+hR8Zuqd5eRc=
  /fastq/1.9.0:
    dependencies:
      reusify: 1.0.4
    dev: true
    resolution:
      integrity: sha512-i7FVWL8HhVY+CTkwFxkN2mk3h+787ixS5S63eb78diVRc1MCssarHq3W5cj0av7YDSwmaV928RNag+U1etRQ7w==
  /fb-watchman/2.0.1:
    dependencies:
      bser: 2.1.1
    dev: true
    resolution:
      integrity: sha512-DkPJKQeY6kKwmuMretBhr7G6Vodr7bFwDYTXIkfG1gjvNpaxBTQV3PbXg6bR1c1UP4jPOX0jHUbbHANL9vRjVg==
  /figures/2.0.0:
    dependencies:
      escape-string-regexp: 1.0.5
    dev: true
    engines:
      node: '>=4'
    resolution:
      integrity: sha1-OrGi0qYsi/tDGgyUy3l6L84nyWI=
  /figures/3.2.0:
    dependencies:
      escape-string-regexp: 1.0.5
    dev: true
    engines:
      node: '>=8'
    resolution:
      integrity: sha512-yaduQFRKLXYOGgEn6AZau90j3ggSOyiqXU0F9JZfeXYhNa+Jk4X+s45A2zg5jns87GAFa34BBm2kXw4XpNcbdg==
  /file-entry-cache/5.0.1:
    dependencies:
      flat-cache: 2.0.1
    dev: true
    engines:
      node: '>=4'
    resolution:
      integrity: sha512-bCg29ictuBaKUwwArK4ouCaqDgLZcysCFLmM/Yn/FDoqndh/9vNuQfXRDvTuXKLxfD/JtZQGKFT8MGcJBK644g==
  /fill-range/4.0.0:
    dependencies:
      extend-shallow: 2.0.1
      is-number: 3.0.0
      repeat-string: 1.6.1
      to-regex-range: 2.1.1
    dev: true
    engines:
      node: '>=0.10.0'
    resolution:
      integrity: sha1-1USBHUKPmOsGpj3EAtJAPDKMOPc=
  /fill-range/7.0.1:
    dependencies:
      to-regex-range: 5.0.1
    dev: true
    engines:
      node: '>=8'
    resolution:
      integrity: sha512-qOo9F+dMUmC2Lcb4BbVvnKJxTPjCm+RRpe4gDuGrzkL7mEVl/djYSu2OdQ2Pa302N4oqkSg9ir6jaLWJ2USVpQ==
  /find-up/2.1.0:
    dependencies:
      locate-path: 2.0.0
    dev: true
    engines:
      node: '>=4'
    resolution:
      integrity: sha1-RdG35QbHF93UgndaK3eSCjwMV6c=
  /find-up/4.1.0:
    dependencies:
      locate-path: 5.0.0
      path-exists: 4.0.0
    dev: true
    engines:
      node: '>=8'
    resolution:
      integrity: sha512-PpOwAdQ/YlXQ2vj8a3h8IipDuYRi3wceVQQGYWxNINccq40Anw7BlsEXCMbt1Zt+OLA6Fq9suIpIWD0OsnISlw==
  /find-versions/3.2.0:
    dependencies:
      semver-regex: 2.0.0
    dev: true
    engines:
      node: '>=6'
    resolution:
      integrity: sha512-P8WRou2S+oe222TOCHitLy8zj+SIsVJh52VP4lvXkaFVnOFFdoWv1H1Jjvel1aI6NCFOAaeAVm8qrI0odiLcww==
  /flat-cache/2.0.1:
    dependencies:
      flatted: 2.0.2
      rimraf: 2.6.3
      write: 1.0.3
    dev: true
    engines:
      node: '>=4'
    resolution:
      integrity: sha512-LoQe6yDuUMDzQAEH8sgmh4Md6oZnc/7PjtwjNFSzveXqSHt6ka9fPBuso7IGf9Rz4uqnSnWiFH2B/zj24a5ReA==
  /flatted/2.0.2:
    dev: true
    resolution:
      integrity: sha512-r5wGx7YeOwNWNlCA0wQ86zKyDLMQr+/RB8xy74M4hTphfmjlijTSSXGuH8rnvKZnfT9i+75zmd8jcKdMR4O6jA==
  /for-in/1.0.2:
    dev: true
    engines:
      node: '>=0.10.0'
    resolution:
      integrity: sha1-gQaNKVqBQuwKxybG4iAMMPttXoA=
  /forever-agent/0.6.1:
    dev: true
    resolution:
      integrity: sha1-+8cfDEGt6zf5bFd60e1C2P2sypE=
  /form-data/2.3.3:
    dependencies:
      asynckit: 0.4.0
      combined-stream: 1.0.8
      mime-types: 2.1.27
    dev: true
    engines:
      node: '>= 0.12'
    resolution:
      integrity: sha512-1lLKB2Mu3aGP1Q/2eCOx0fNbRMe7XdwktwOruhfqqd0rIJWwN4Dh+E3hrPSlDCXnSR7UtZ1N38rVXm+6+MEhJQ==
  /fragment-cache/0.2.1:
    dependencies:
      map-cache: 0.2.2
    dev: true
    engines:
      node: '>=0.10.0'
    resolution:
      integrity: sha1-QpD60n8T6Jvn8zeZxrxaCr//DRk=
  /from2/2.3.0:
    dependencies:
      inherits: 2.0.4
      readable-stream: 2.3.7
    dev: true
    resolution:
      integrity: sha1-i/tVAr3kpNNs/e6gB/zKIdfjgq8=
  /fs-extra/4.0.2:
    dependencies:
      graceful-fs: 4.2.4
      jsonfile: 4.0.0
      universalify: 0.1.2
    dev: true
    resolution:
      integrity: sha1-+RcExT0bRh+JNFKwwwfZmXZHq2s=
  /fs-extra/9.0.1:
    dependencies:
      at-least-node: 1.0.0
      graceful-fs: 4.2.4
      jsonfile: 6.0.1
      universalify: 1.0.0
    dev: true
    engines:
      node: '>=10'
    resolution:
      integrity: sha512-h2iAoN838FqAFJY2/qVpzFXy+EBxfVE220PalAqQLDVsFOHLJrZvut5puAbCdNv6WJk+B8ihI+k0c7JK5erwqQ==
  /fs.realpath/1.0.0:
    dev: true
    resolution:
      integrity: sha1-FQStJSMVjKpA20onh8sBQRmU6k8=
  /fsevents/2.1.3:
    dev: true
    engines:
      node: ^8.16.0 || ^10.6.0 || >=11.0.0
    optional: true
    os:
      - darwin
    resolution:
      integrity: sha512-Auw9a4AxqWpa9GUfj370BMPzzyncfBABW8Mab7BGWBYDj4Isgq+cDKtx0i6u9jcX9pQDnswsaaOTgTmA5pEjuQ==
  /function-bind/1.1.1:
    dev: true
    resolution:
      integrity: sha512-yIovAzMX49sF8Yl58fSCWJ5svSLuaibPxXQJFLmBObTuCr0Mf1KiPopGM9NiFjiYBCbfaa2Fh6breQ6ANVTI0A==
  /functional-red-black-tree/1.0.1:
    dev: true
    resolution:
      integrity: sha1-GwqzvVU7Kg1jmdKcDj6gslIHgyc=
  /gensync/1.0.0-beta.1:
    dev: true
    engines:
      node: '>=6.9.0'
    resolution:
      integrity: sha512-r8EC6NO1sngH/zdD9fiRDLdcgnbayXah+mLgManTaIZJqEC1MZstmnox8KpnI2/fxQwrp5OpCOYWLp4rBl4Jcg==
  /get-caller-file/2.0.5:
    dev: true
    engines:
      node: 6.* || 8.* || >= 10.*
    resolution:
      integrity: sha512-DyFP3BM/3YHTQOCUL/w0OZHR0lpKeGrxotcHWcqNEdnltqFwXVfhEBQ94eIo34AfQpo0rGki4cyIiftY06h2Fg==
  /get-func-name/2.0.0:
    dev: true
    resolution:
      integrity: sha1-6td0q+5y4gQJQzoGY2YCPdaIekE=
  /get-own-enumerable-property-symbols/3.0.2:
    dev: true
    resolution:
      integrity: sha512-I0UBV/XOz1XkIJHEUDMZAbzCThU/H8DxmSfmdGcKPnVhu2VfFqr34jr9777IyaTYvxjedWhqVIilEDsCdP5G6g==
  /get-package-type/0.1.0:
    dev: true
    engines:
      node: '>=8.0.0'
    resolution:
      integrity: sha512-pjzuKtY64GYfWizNAJ0fr9VqttZkNiK2iS430LtIHzjBEr6bX8Am2zm4sW4Ro5wjWW5cAlRL1qAMTcXbjNAO2Q==
  /get-stream/4.1.0:
    dependencies:
      pump: 3.0.0
    dev: true
    engines:
      node: '>=6'
    resolution:
      integrity: sha512-GMat4EJ5161kIy2HevLlr4luNjBgvmj413KaQA7jt4V8B4RDsfpHk7WQ9GVqfYyyx8OS/L66Kox+rJRNklLK7w==
  /get-stream/5.2.0:
    dependencies:
      pump: 3.0.0
    dev: true
    engines:
      node: '>=8'
    resolution:
      integrity: sha512-nBF+F1rAZVCu/p7rjzgA+Yb4lfYXrpl7a6VmJrU8wF9I1CKvP/QwPNZHnOlwbTkY6dvtFIzFMSyQXbLoTQPRpA==
  /get-value/2.0.6:
    dev: true
    engines:
      node: '>=0.10.0'
    resolution:
      integrity: sha1-3BXKHGcjh8p2vTesCjlbogQqLCg=
  /getpass/0.1.7:
    dependencies:
      assert-plus: 1.0.0
    dev: true
    resolution:
      integrity: sha1-Xv+OPmhNVprkyysSgmBOi6YhSfo=
  /git-log-parser/1.2.0:
    dependencies:
      argv-formatter: 1.0.0
      spawn-error-forwarder: 1.0.0
      split2: 1.0.0
      stream-combiner2: 1.1.1
      through2: 2.0.5
      traverse: 0.6.6
    dev: true
    resolution:
      integrity: sha1-LmpMGxP8AAKCB7p5WnrDFme5/Uo=
  /glob-parent/5.1.1:
    dependencies:
      is-glob: 4.0.1
    dev: true
    engines:
      node: '>= 6'
    resolution:
      integrity: sha512-FnI+VGOpnlGHWZxthPGR+QhR78fuiK0sNLkHQv+bL9fQi57lNNdquIbna/WrfROrolq8GK5Ek6BiMwqL/voRYQ==
  /glob/7.1.6:
    dependencies:
      fs.realpath: 1.0.0
      inflight: 1.0.6
      inherits: 2.0.4
      minimatch: 3.0.4
      once: 1.4.0
      path-is-absolute: 1.0.1
    dev: true
    resolution:
      integrity: sha512-LwaxwyZ72Lk7vZINtNNrywX0ZuLyStrdDtabefZKAY5ZGJhVtgdznluResxNmPitE0SAO+O26sWTHeKSI2wMBA==
  /globals/11.12.0:
    dev: true
    engines:
      node: '>=4'
    resolution:
      integrity: sha512-WOBp/EEGUiIsJSp7wcv/y6MO+lV9UoncWqxuFfm8eBwzWNgyfBd6Gz+IeKQ9jCmyhoH99g15M3T+QaVHFjizVA==
  /globals/12.4.0:
    dependencies:
      type-fest: 0.8.1
    dev: true
    engines:
      node: '>=8'
    resolution:
      integrity: sha512-BWICuzzDvDoH54NHKCseDanAhE3CeDorgDL5MT6LMXXj2WCnd9UC2szdk4AWLfjdgNBCXLUanXYcpBBKOSWGwg==
  /globby/11.0.1:
    dependencies:
      array-union: 2.1.0
      dir-glob: 3.0.1
      fast-glob: 3.2.4
      ignore: 5.1.8
      merge2: 1.4.1
      slash: 3.0.0
    dev: true
    engines:
      node: '>=10'
    resolution:
      integrity: sha512-iH9RmgwCmUJHi2z5o2l3eTtGBtXek1OYlHrbcxOYugyHLmAsZrPj43OtHThd62Buh/Vv6VyCBD2bdyWcGNQqoQ==
  /graceful-fs/4.2.4:
    dev: true
    resolution:
      integrity: sha512-WjKPNJF79dtJAVniUlGGWHYGz2jWxT6VhN/4m1NdkbZ2nOsEF+cI1Edgql5zCRhs/VsQYRvrXctxktVXZUkixw==
  /growly/1.3.0:
    dev: true
    optional: true
    resolution:
      integrity: sha1-8QdIy+dq+WS3yWyTxrzCivEgwIE=
  /handlebars/4.7.6:
    dependencies:
      minimist: 1.2.5
      neo-async: 2.6.2
      source-map: 0.6.1
      wordwrap: 1.0.0
    dev: true
    engines:
      node: '>=0.4.7'
    hasBin: true
    optionalDependencies:
      uglify-js: 3.11.1
    resolution:
      integrity: sha512-1f2BACcBfiwAfStCKZNrUCgqNZkGsAT7UM3kkYtXuLo0KnaVfjKOyf7PRzB6++aK9STyT1Pd2ZCPe3EGOXleXA==
  /har-schema/2.0.0:
    dev: true
    engines:
      node: '>=4'
    resolution:
      integrity: sha1-qUwiJOvKwEeCoNkDVSHyRzW37JI=
  /har-validator/5.1.5:
    dependencies:
      ajv: 6.12.5
      har-schema: 2.0.0
    deprecated: this library is no longer supported
    dev: true
    engines:
      node: '>=6'
    resolution:
      integrity: sha512-nmT2T0lljbxdQZfspsno9hgrG3Uir6Ks5afism62poxqBM6sDnMEuPmzTq8XN0OEwqKLLdh1jQI3qyE66Nzb3w==
  /hard-rejection/2.1.0:
    dev: true
    engines:
      node: '>=6'
    resolution:
      integrity: sha512-VIZB+ibDhx7ObhAe7OVtoEbuP4h/MuOTHJ+J8h/eBXotJYl0fBgR72xDFCKgIh22OJZIOVNxBMWuhAr10r8HdA==
  /has-flag/3.0.0:
    dev: true
    engines:
      node: '>=4'
    resolution:
      integrity: sha1-tdRU3CGZriJWmfNGfloH87lVuv0=
  /has-flag/4.0.0:
    dev: true
    engines:
      node: '>=8'
    resolution:
      integrity: sha512-EykJT/Q1KjTWctppgIAgfSO0tKVuZUjhgMr17kqTumMl6Afv3EISleU7qZUzoXDFTAHTDC4NOoG/ZxU3EvlMPQ==
  /has-symbols/1.0.1:
    dev: true
    engines:
      node: '>= 0.4'
    resolution:
      integrity: sha512-PLcsoqu++dmEIZB+6totNFKq/7Do+Z0u4oT0zKOJNl3lYK6vGwwu2hjHs+68OEZbTjiUE9bgOABXbP/GvrS0Kg==
  /has-value/0.3.1:
    dependencies:
      get-value: 2.0.6
      has-values: 0.1.4
      isobject: 2.1.0
    dev: true
    engines:
      node: '>=0.10.0'
    resolution:
      integrity: sha1-ex9YutpiyoJ+wKIHgCVlSEWZXh8=
  /has-value/1.0.0:
    dependencies:
      get-value: 2.0.6
      has-values: 1.0.0
      isobject: 3.0.1
    dev: true
    engines:
      node: '>=0.10.0'
    resolution:
      integrity: sha1-GLKB2lhbHFxR3vJMkw7SmgvmsXc=
  /has-values/0.1.4:
    dev: true
    engines:
      node: '>=0.10.0'
    resolution:
      integrity: sha1-bWHeldkd/Km5oCCJrThL/49it3E=
  /has-values/1.0.0:
    dependencies:
      is-number: 3.0.0
      kind-of: 4.0.0
    dev: true
    engines:
      node: '>=0.10.0'
    resolution:
      integrity: sha1-lbC2P+whRmGab+V/51Yo1aOe/k8=
  /has/1.0.3:
    dependencies:
      function-bind: 1.1.1
    dev: true
    engines:
      node: '>= 0.4.0'
    resolution:
      integrity: sha512-f2dvO0VU6Oej7RkWJGrehjbzMAjFp5/VKPp5tTpWIV4JHHZK1/BxbFRtf/siA2SWTe09caDmVtYYzWEIbBS4zw==
  /he/1.2.0:
    dev: true
    hasBin: true
    resolution:
      integrity: sha512-F/1DnUGPopORZi0ni+CvrCgHQ5FyEAHRLSApuYWMmrbSwoN2Mn/7k+Gl38gJnR7yyDZk6WLXwiGod1JOWNDKGw==
  /hook-std/2.0.0:
    dev: true
    engines:
      node: '>=8'
    resolution:
      integrity: sha512-zZ6T5WcuBMIUVh49iPQS9t977t7C0l7OtHrpeMb5uk48JdflRX0NSFvCekfYNmGQETnLq9W/isMyHl69kxGi8g==
  /hosted-git-info/2.8.8:
    dev: true
    resolution:
      integrity: sha512-f/wzC2QaWBs7t9IYqB4T3sR1xviIViXJRJTWBlx2Gf3g0Xi5vI7Yy4koXQ1c9OYDGHN9sBy1DQ2AB8fqZBWhUg==
  /hosted-git-info/3.0.5:
    dependencies:
      lru-cache: 6.0.0
    dev: true
    engines:
      node: '>=10'
    resolution:
      integrity: sha512-i4dpK6xj9BIpVOTboXIlKG9+8HMKggcrMX7WA24xZtKwX0TPelq/rbaS5rCKeNX8sJXZJGdSxpnEGtta+wismQ==
  /html-encoding-sniffer/2.0.1:
    dependencies:
      whatwg-encoding: 1.0.5
    dev: true
    engines:
      node: '>=10'
    resolution:
      integrity: sha512-D5JbOMBIR/TVZkubHT+OyT2705QvogUW4IBn6nHd756OwieSF9aDYFj4dv6HHEVGYbHaLETa3WggZYWWMyy3ZQ==
  /html-escaper/2.0.2:
    dev: true
    resolution:
      integrity: sha512-H2iMtd0I4Mt5eYiapRdIDjp+XzelXQ0tFE4JS7YFwFevXXMmOp9myNrUvCg0D6ws8iqkRPBfKHgbwig1SmlLfg==
  /http-proxy-agent/4.0.1:
    dependencies:
      '@tootallnate/once': 1.1.2
      agent-base: 6.0.1
      debug: 4.2.0
    dev: true
    engines:
      node: '>= 6'
    resolution:
      integrity: sha512-k0zdNgqWTGA6aeIRVpvfVob4fL52dTfaehylg0Y4UvSySvOq/Y+BOyPrgpUrA7HylqvU8vIZGsRuXmspskV0Tg==
  /http-signature/1.2.0:
    dependencies:
      assert-plus: 1.0.0
      jsprim: 1.4.1
      sshpk: 1.16.1
    dev: true
    engines:
      node: '>=0.8'
      npm: '>=1.3.7'
    resolution:
      integrity: sha1-muzZJRFHcvPZW2WmCruPfBj7rOE=
  /https-proxy-agent/4.0.0:
    dependencies:
      agent-base: 5.1.1
      debug: 4.2.0
    dev: true
    engines:
      node: '>= 6.0.0'
    resolution:
      integrity: sha512-zoDhWrkR3of1l9QAL8/scJZyLu8j/gBkcwcaQOZh7Gyh/+uJQzGVETdgT30akuwkpL8HTRfssqI3BZuV18teDg==
  /https-proxy-agent/5.0.0:
    dependencies:
      agent-base: 6.0.1
      debug: 4.2.0
    dev: true
    engines:
      node: '>= 6'
    resolution:
      integrity: sha512-EkYm5BcKUGiduxzSt3Eppko+PiNWNEpa4ySk9vTC6wDsQJW9rHSa+UhGNJoRYp7bz6Ht1eaRIa6QaJqO5rCFbA==
  /human-signals/1.1.1:
    dev: true
    engines:
      node: '>=8.12.0'
    resolution:
      integrity: sha512-SEQu7vl8KjNL2eoGBLF3+wAjpsNfA9XMlXAYj/3EdaNfAlxKthD1xjEQfGOUhllCGGJVNY34bRr6lPINhNjyZw==
  /husky/4.3.0:
    dependencies:
      chalk: 4.1.0
      ci-info: 2.0.0
      compare-versions: 3.6.0
      cosmiconfig: 7.0.0
      find-versions: 3.2.0
      opencollective-postinstall: 2.0.3
      pkg-dir: 4.2.0
      please-upgrade-node: 3.2.0
      slash: 3.0.0
      which-pm-runs: 1.0.0
    dev: true
    engines:
      node: '>=10'
    hasBin: true
    requiresBuild: true
    resolution:
      integrity: sha512-tTMeLCLqSBqnflBZnlVDhpaIMucSGaYyX6855jM4AguGeWCeSzNdb1mfyWduTZ3pe3SJVvVWGL0jO1iKZVPfTA==
  /iconv-lite/0.4.24:
    dependencies:
      safer-buffer: 2.1.2
    dev: true
    engines:
      node: '>=0.10.0'
    resolution:
      integrity: sha512-v3MXnZAcvnywkTUEZomIActle7RXXeedOR31wwl7VlyoXO4Qi9arvSenNQWne1TcRwhCL1HwLI21bEqdpj8/rA==
  /ignore-walk/3.0.3:
    dependencies:
      minimatch: 3.0.4
    dev: true
    resolution:
      integrity: sha512-m7o6xuOaT1aqheYHKf8W6J5pYH85ZI9w077erOzLje3JsB1gkafkAhHHY19dqjulgIZHFm32Cp5uNZgcQqdJKw==
  /ignore/4.0.6:
    dev: true
    engines:
      node: '>= 4'
    resolution:
      integrity: sha512-cyFDKrqc/YdcWFniJhzI42+AzS+gNwmUzOSFcRCQYwySuBBBy/KjuxWLZ/FHEH6Moq1NizMOBWyTcv8O4OZIMg==
  /ignore/5.1.8:
    dev: true
    engines:
      node: '>= 4'
    resolution:
      integrity: sha512-BMpfD7PpiETpBl/A6S498BaIJ6Y/ABT93ETbby2fP00v4EbvPBXWEoaR1UBPKs3iR53pJY7EtZk5KACI57i1Uw==
  /import-fresh/3.2.1:
    dependencies:
      parent-module: 1.0.1
      resolve-from: 4.0.0
    dev: true
    engines:
      node: '>=6'
    resolution:
      integrity: sha512-6e1q1cnWP2RXD9/keSkxHScg508CdXqXWgWBaETNhyuBFz+kUZlKboh+ISK+bU++DmbHimVBrOz/zzPe0sZ3sQ==
  /import-from/3.0.0:
    dependencies:
      resolve-from: 5.0.0
    dev: true
    engines:
      node: '>=8'
    resolution:
      integrity: sha512-CiuXOFFSzkU5x/CR0+z7T91Iht4CXgfCxVOFRhh2Zyhg5wOpWvvDLQUsWl+gcN+QscYBjez8hDCt85O7RLDttQ==
  /import-local/3.0.2:
    dependencies:
      pkg-dir: 4.2.0
      resolve-cwd: 3.0.0
    dev: true
    engines:
      node: '>=8'
    hasBin: true
    resolution:
      integrity: sha512-vjL3+w0oulAVZ0hBHnxa/Nm5TAurf9YLQJDhqRZyqb+VKGOB6LU8t9H1Nr5CIo16vh9XfJTOoHwU0B71S557gA==
  /imurmurhash/0.1.4:
    dev: true
    engines:
      node: '>=0.8.19'
    resolution:
      integrity: sha1-khi5srkoojixPcT7a21XbyMUU+o=
  /indent-string/4.0.0:
    dev: true
    engines:
      node: '>=8'
    resolution:
      integrity: sha512-EdDDZu4A2OyIK7Lr/2zG+w5jmbuk1DVBnEwREQvBzspBJkCEbRa8GxU1lghYcaGJCnRWibjDXlq779X1/y5xwg==
  /inflight/1.0.6:
    dependencies:
      once: 1.4.0
      wrappy: 1.0.2
    dev: true
    resolution:
      integrity: sha1-Sb1jMdfQLQwJvJEKEHW6gWW1bfk=
  /inherits/2.0.4:
    dev: true
    resolution:
      integrity: sha512-k/vGaX4/Yla3WzyMCvTQOXYeIHvqOKtnqBduzTHpzpQZzAskKMhZ2K+EnBiSM9zGSoIFeMpXKxa4dYeZIQqewQ==
  /ini/1.3.5:
    dev: true
    resolution:
      integrity: sha512-RZY5huIKCMRWDUqZlEi72f/lmXKMvuszcMBduliQ3nnWbx9X/ZBQO7DijMEYS9EhHBb2qacRUMtC7svLwe0lcw==
  /into-stream/5.1.1:
    dependencies:
      from2: 2.3.0
      p-is-promise: 3.0.0
    dev: true
    engines:
      node: '>=8'
    resolution:
      integrity: sha512-krrAJ7McQxGGmvaYbB7Q1mcA+cRwg9Ij2RfWIeVesNBgVDZmzY/Fa4IpZUT3bmdRzMzdf/mzltCG2Dq99IZGBA==
  /invariant/2.2.4:
    dependencies:
      loose-envify: 1.4.0
    dev: true
    resolution:
      integrity: sha512-phJfQVBuaJM5raOpJjSfkiD6BpbCE4Ns//LaXl6wGYtUBY83nWS6Rf9tXm2e8VaK60JEjYldbPif/A2B1C2gNA==
  /ip-regex/2.1.0:
    dev: true
    engines:
      node: '>=4'
    resolution:
      integrity: sha1-+ni/XS5pE8kRzp+BnuUUa7bYROk=
  /is-accessor-descriptor/0.1.6:
    dependencies:
      kind-of: 3.2.2
    dev: true
    engines:
      node: '>=0.10.0'
    resolution:
      integrity: sha1-qeEss66Nh2cn7u84Q/igiXtcmNY=
  /is-accessor-descriptor/1.0.0:
    dependencies:
      kind-of: 6.0.3
    dev: true
    engines:
      node: '>=0.10.0'
    resolution:
      integrity: sha512-m5hnHTkcVsPfqx3AKlyttIPb7J+XykHvJP2B9bZDjlhLIoEq4XoK64Vg7boZlVWYK6LUY94dYPEE7Lh0ZkZKcQ==
  /is-arrayish/0.2.1:
    dev: true
    resolution:
      integrity: sha1-d8mYQFJ6qOyxqLppe4BkWnqSap0=
  /is-binary-path/2.1.0:
    dependencies:
      binary-extensions: 2.1.0
    dev: true
    engines:
      node: '>=8'
    resolution:
      integrity: sha512-ZMERYes6pDydyuGidse7OsHxtbI7WVeUEozgR/g7rd0xUimYNlvZRE/K2MgZTjWy725IfelLeVcEM97mmtRGXw==
  /is-buffer/1.1.6:
    dev: true
    resolution:
      integrity: sha512-NcdALwpXkTm5Zvvbk7owOUSvVvBKDgKP5/ewfXEznmQFfs4ZRmanOeKBTjRVjka3QFoN6XJ+9F3USqfHqTaU5w==
  /is-callable/1.2.2:
    dev: true
    engines:
      node: '>= 0.4'
    resolution:
      integrity: sha512-dnMqspv5nU3LoewK2N/y7KLtxtakvTuaCsU9FU50/QDmdbHNy/4/JuRtMHqRU22o3q+W89YQndQEeCVwK+3qrA==
  /is-ci/2.0.0:
    dependencies:
      ci-info: 2.0.0
    dev: true
    hasBin: true
    resolution:
      integrity: sha512-YfJT7rkpQB0updsdHLGWrvhBJfcfzNNawYDNIyQXJz0IViGf75O8EBPKSdvw2rF+LGCsX4FZ8tcr3b19LcZq4w==
  /is-core-module/2.1.0:
    dependencies:
      has: 1.0.3
    dev: true
    resolution:
      integrity: sha512-YcV7BgVMRFRua2FqQzKtTDMz8iCuLEyGKjr70q8Zm1yy2qKcurbFEd79PAdHV77oL3NrAaOVQIbMmiHQCHB7ZA==
  /is-data-descriptor/0.1.4:
    dependencies:
      kind-of: 3.2.2
    dev: true
    engines:
      node: '>=0.10.0'
    resolution:
      integrity: sha1-C17mSDiOLIYCgueT8YVv7D8wG1Y=
  /is-data-descriptor/1.0.0:
    dependencies:
      kind-of: 6.0.3
    dev: true
    engines:
      node: '>=0.10.0'
    resolution:
      integrity: sha512-jbRXy1FmtAoCjQkVmIVYwuuqDFUbaOeDjmed1tOGPrsMhtJA4rD9tkgA0F1qJ3gRFRXcHYVkdeaP50Q5rE/jLQ==
  /is-date-object/1.0.2:
    dev: true
    engines:
      node: '>= 0.4'
    resolution:
      integrity: sha512-USlDT524woQ08aoZFzh3/Z6ch9Y/EWXEHQ/AaRN0SkKq4t2Jw2R2339tSXmwuVoY7LLlBCbOIlx2myP/L5zk0g==
  /is-descriptor/0.1.6:
    dependencies:
      is-accessor-descriptor: 0.1.6
      is-data-descriptor: 0.1.4
      kind-of: 5.1.0
    dev: true
    engines:
      node: '>=0.10.0'
    resolution:
      integrity: sha512-avDYr0SB3DwO9zsMov0gKCESFYqCnE4hq/4z3TdUlukEy5t9C0YRq7HLrsN52NAcqXKaepeCD0n+B0arnVG3Hg==
  /is-descriptor/1.0.2:
    dependencies:
      is-accessor-descriptor: 1.0.0
      is-data-descriptor: 1.0.0
      kind-of: 6.0.3
    dev: true
    engines:
      node: '>=0.10.0'
    resolution:
      integrity: sha512-2eis5WqQGV7peooDyLmNEPUrps9+SXX5c9pL3xEB+4e9HnGuDa7mB7kHxHw4CbqS9k1T2hOH3miL8n8WtiYVtg==
  /is-docker/2.1.1:
    dev: true
    engines:
      node: '>=8'
    hasBin: true
    optional: true
    resolution:
      integrity: sha512-ZOoqiXfEwtGknTiuDEy8pN2CfE3TxMHprvNer1mXiqwkOT77Rw3YVrUQ52EqAOU3QAWDQ+bQdx7HJzrv7LS2Hw==
  /is-extendable/0.1.1:
    dev: true
    engines:
      node: '>=0.10.0'
    resolution:
      integrity: sha1-YrEQ4omkcUGOPsNqYX1HLjAd/Ik=
  /is-extendable/1.0.1:
    dependencies:
      is-plain-object: 2.0.4
    dev: true
    engines:
      node: '>=0.10.0'
    resolution:
      integrity: sha512-arnXMxT1hhoKo9k1LZdmlNyJdDDfy2v0fXjFlmok4+i8ul/6WlbVge9bhM74OpNPQPMGUToDtz+KXa1PneJxOA==
  /is-extglob/2.1.1:
    dev: true
    engines:
      node: '>=0.10.0'
    resolution:
      integrity: sha1-qIwCU1eR8C7TfHahueqXc8gz+MI=
  /is-fullwidth-code-point/2.0.0:
    dev: true
    engines:
      node: '>=4'
    resolution:
      integrity: sha1-o7MKXE8ZkYMWeqq5O+764937ZU8=
  /is-fullwidth-code-point/3.0.0:
    dev: true
    engines:
      node: '>=8'
    resolution:
      integrity: sha512-zymm5+u+sCsSWyD9qNaejV3DFvhCKclKdizYaJUuHA83RLjb7nSuGnddCHGv0hk+KY7BMAlsWeK4Ueg6EV6XQg==
  /is-generator-fn/2.1.0:
    dev: true
    engines:
      node: '>=6'
    resolution:
      integrity: sha512-cTIB4yPYL/Grw0EaSzASzg6bBy9gqCofvWN8okThAYIxKJZC+udlRAmGbM0XLeniEJSs8uEgHPGuHSe1XsOLSQ==
  /is-glob/4.0.1:
    dependencies:
      is-extglob: 2.1.1
    dev: true
    engines:
      node: '>=0.10.0'
    resolution:
      integrity: sha512-5G0tKtBTFImOqDnLB2hG6Bp2qcKEFduo4tZu9MT/H6NQv/ghhy30o55ufafxJ/LdH79LLs2Kfrn85TLKyA7BUg==
  /is-module/1.0.0:
    dev: true
    resolution:
      integrity: sha1-Mlj7afeMFNW4FdZkM2tM/7ZEFZE=
  /is-negative-zero/2.0.0:
    dev: true
    engines:
      node: '>= 0.4'
    resolution:
      integrity: sha1-lVOxIbD6wohp2p7UWeIMdUN4hGE=
  /is-number/3.0.0:
    dependencies:
      kind-of: 3.2.2
    dev: true
    engines:
      node: '>=0.10.0'
    resolution:
      integrity: sha1-JP1iAaR4LPUFYcgQJ2r8fRLXEZU=
  /is-number/7.0.0:
    dev: true
    engines:
      node: '>=0.12.0'
    resolution:
      integrity: sha512-41Cifkg6e8TylSpdtTpeLVMqvSBEVzTttHvERD741+pnZ8ANv0004MRL43QKPDlK9cGvNp6NZWZUBlbGXYxxng==
  /is-obj/1.0.1:
    dev: true
    engines:
      node: '>=0.10.0'
    resolution:
      integrity: sha1-PkcprB9f3gJc19g6iW2rn09n2w8=
  /is-obj/2.0.0:
    dev: true
    engines:
      node: '>=8'
    resolution:
      integrity: sha512-drqDG3cbczxxEJRoOXcOjtdp1J/lyp1mNn0xaznRs8+muBhgQcrnbspox5X5fOw0HnMnbfDzvnEMEtqDEJEo8w==
  /is-plain-obj/1.1.0:
    dev: true
    engines:
      node: '>=0.10.0'
    resolution:
      integrity: sha1-caUMhCnfync8kqOQpKA7OfzVHT4=
  /is-plain-object/2.0.4:
    dependencies:
      isobject: 3.0.1
    dev: true
    engines:
      node: '>=0.10.0'
    resolution:
      integrity: sha512-h5PpgXkWitc38BBMYawTYMWJHFZJVnBquFE57xFpjB8pJFiF6gZ+bU+WyI/yqXiFR5mdLsgYNaPe8uao6Uv9Og==
  /is-plain-object/5.0.0:
    dev: true
    engines:
      node: '>=0.10.0'
    resolution:
      integrity: sha512-VRSzKkbMm5jMDoKLbltAkFQ5Qr7VDiTFGXxYFXXowVj387GeGNOCsOH6Msy00SGZ3Fp84b1Naa1psqgcCIEP5Q==
  /is-potential-custom-element-name/1.0.0:
    dev: true
    resolution:
      integrity: sha1-DFLlS8yjkbssSUsh6GJtczbG45c=
  /is-regex/1.1.1:
    dependencies:
      has-symbols: 1.0.1
    dev: true
    engines:
      node: '>= 0.4'
    resolution:
      integrity: sha512-1+QkEcxiLlB7VEyFtyBg94e08OAsvq7FUBgApTq/w2ymCLyKJgDPsybBENVtA7XCQEgEXxKPonG+mvYRxh/LIg==
  /is-regexp/1.0.0:
    dev: true
    engines:
      node: '>=0.10.0'
    resolution:
      integrity: sha1-/S2INUXEa6xaYz57mgnof6LLUGk=
  /is-stream/1.1.0:
    dev: true
    engines:
      node: '>=0.10.0'
    resolution:
      integrity: sha1-EtSj3U5o4Lec6428hBc66A2RykQ=
  /is-stream/2.0.0:
    dev: true
    engines:
      node: '>=8'
    resolution:
      integrity: sha512-XCoy+WlUr7d1+Z8GgSuXmpuUFC9fOhRXglJMx+dwLKTkL44Cjd4W1Z5P+BQZpr+cR93aGP4S/s7Ftw6Nd/kiEw==
  /is-string/1.0.5:
    dev: true
    engines:
      node: '>= 0.4'
    resolution:
      integrity: sha512-buY6VNRjhQMiF1qWDouloZlQbRhDPCebwxSjxMjxgemYT46YMd2NR0/H+fBhEfWX4A/w9TBJ+ol+okqJKFE6vQ==
  /is-symbol/1.0.3:
    dependencies:
      has-symbols: 1.0.1
    dev: true
    engines:
      node: '>= 0.4'
    resolution:
      integrity: sha512-OwijhaRSgqvhm/0ZdAcXNZt9lYdKFpcRDT5ULUuYXPoT794UNOdU+gpT6Rzo7b4V2HUl/op6GqY894AZwv9faQ==
  /is-text-path/1.0.1:
    dependencies:
      text-extensions: 1.9.0
    dev: true
    engines:
      node: '>=0.10.0'
    resolution:
      integrity: sha1-Thqg+1G/vLPpJogAE5cgLBd1tm4=
  /is-typedarray/1.0.0:
    dev: true
    resolution:
      integrity: sha1-5HnICFjfDBsR3dppQPlgEfzaSpo=
  /is-whitespace/0.3.0:
    dev: true
    engines:
      node: '>=0.10.0'
    resolution:
      integrity: sha1-Fjnssb4DauxppUy7QBz77XEUq38=
  /is-windows/1.0.2:
    dev: true
    engines:
      node: '>=0.10.0'
    resolution:
      integrity: sha512-eXK1UInq2bPmjyX6e3VHIzMLobc4J94i4AWn+Hpq3OU5KkrRC96OAcR3PRJ/pGu6m8TRnBHP9dkXQVsT/COVIA==
  /is-wsl/2.2.0:
    dependencies:
      is-docker: 2.1.1
    dev: true
    engines:
      node: '>=8'
    optional: true
    resolution:
      integrity: sha512-fKzAra0rGJUUBwGBgNkHZuToZcn+TtXHpeCgmkMJMMYx1sQDYaCSyjJBSCa2nH1DGm7s3n1oBnohoVTBaN7Lww==
  /isarray/1.0.0:
    dev: true
    resolution:
      integrity: sha1-u5NdSFgsuhaMBoNJV6VKPgcSTxE=
  /isexe/2.0.0:
    dev: true
    resolution:
      integrity: sha1-6PvzdNxVb/iUehDcsFctYz8s+hA=
  /isobject/2.1.0:
    dependencies:
      isarray: 1.0.0
    dev: true
    engines:
      node: '>=0.10.0'
    resolution:
      integrity: sha1-8GVWEJaj8dou9GJy+BXIQNh+DIk=
  /isobject/3.0.1:
    dev: true
    engines:
      node: '>=0.10.0'
    resolution:
      integrity: sha1-TkMekrEalzFjaqH5yNHMvP2reN8=
  /isstream/0.1.2:
    dev: true
    resolution:
      integrity: sha1-R+Y/evVa+m+S4VAOaQ64uFKcCZo=
  /issue-parser/6.0.0:
    dependencies:
      lodash.capitalize: 4.2.1
      lodash.escaperegexp: 4.1.2
      lodash.isplainobject: 4.0.6
      lodash.isstring: 4.0.1
      lodash.uniqby: 4.7.0
    dev: true
    engines:
      node: '>=10.13'
    resolution:
      integrity: sha512-zKa/Dxq2lGsBIXQ7CUZWTHfvxPC2ej0KfO7fIPqLlHB9J2hJ7rGhZ5rilhuufylr4RXYPzJUeFjKxz305OsNlA==
  /istanbul-lib-coverage/3.0.0:
    dev: true
    engines:
      node: '>=8'
    resolution:
      integrity: sha512-UiUIqxMgRDET6eR+o5HbfRYP1l0hqkWOs7vNxC/mggutCMUIhWMm8gAHb8tHlyfD3/l6rlgNA5cKdDzEAf6hEg==
  /istanbul-lib-instrument/4.0.3:
    dependencies:
      '@babel/core': 7.11.6
      '@istanbuljs/schema': 0.1.2
      istanbul-lib-coverage: 3.0.0
      semver: 6.3.0
    dev: true
    engines:
      node: '>=8'
    resolution:
      integrity: sha512-BXgQl9kf4WTCPCCpmFGoJkz/+uhvm7h7PFKUYxh7qarQd3ER33vHG//qaE8eN25l07YqZPpHXU9I09l/RD5aGQ==
  /istanbul-lib-report/3.0.0:
    dependencies:
      istanbul-lib-coverage: 3.0.0
      make-dir: 3.1.0
      supports-color: 7.2.0
    dev: true
    engines:
      node: '>=8'
    resolution:
      integrity: sha512-wcdi+uAKzfiGT2abPpKZ0hSU1rGQjUQnLvtY5MpQ7QCTahD3VODhcu4wcfY1YtkGaDD5yuydOLINXsfbus9ROw==
  /istanbul-lib-source-maps/4.0.0:
    dependencies:
      debug: 4.2.0
      istanbul-lib-coverage: 3.0.0
      source-map: 0.6.1
    dev: true
    engines:
      node: '>=8'
    resolution:
      integrity: sha512-c16LpFRkR8vQXyHZ5nLpY35JZtzj1PQY1iZmesUbf1FZHbIupcWfjgOXBY9YHkLEQ6puz1u4Dgj6qmU/DisrZg==
  /istanbul-reports/3.0.2:
    dependencies:
      html-escaper: 2.0.2
      istanbul-lib-report: 3.0.0
    dev: true
    engines:
      node: '>=8'
    resolution:
      integrity: sha512-9tZvz7AiR3PEDNGiV9vIouQ/EAcqMXFmkcA1CDFTwOB98OZVDL0PH9glHotf5Ugp6GCOTypfzGWI/OqjWNCRUw==
  /java-properties/1.0.2:
    dev: true
    engines:
      node: '>= 0.6.0'
    resolution:
      integrity: sha512-qjdpeo2yKlYTH7nFdK0vbZWuTCesk4o63v5iVOlhMQPfuIZQfW/HI35SjfhA+4qpg36rnFSvUK5b1m+ckIblQQ==
  /jest-changed-files/26.3.0:
    dependencies:
      '@jest/types': 26.3.0
      execa: 4.0.3
      throat: 5.0.0
    dev: true
    engines:
      node: '>= 10.14.2'
    resolution:
      integrity: sha512-1C4R4nijgPltX6fugKxM4oQ18zimS7LqQ+zTTY8lMCMFPrxqBFb7KJH0Z2fRQJvw2Slbaipsqq7s1mgX5Iot+g==
  /jest-cli/26.4.2:
    dependencies:
      '@jest/core': 26.4.2
      '@jest/test-result': 26.3.0
      '@jest/types': 26.3.0
      chalk: 4.1.0
      exit: 0.1.2
      graceful-fs: 4.2.4
      import-local: 3.0.2
      is-ci: 2.0.0
      jest-config: 26.4.2
      jest-util: 26.3.0
      jest-validate: 26.4.2
      prompts: 2.3.2
      yargs: 15.4.1
    dev: true
    engines:
      node: '>= 10.14.2'
    hasBin: true
    resolution:
      integrity: sha512-zb+lGd/SfrPvoRSC/0LWdaWCnscXc1mGYW//NP4/tmBvRPT3VntZ2jtKUONsRi59zc5JqmsSajA9ewJKFYp8Cw==
  /jest-config/26.4.2:
    dependencies:
      '@babel/core': 7.11.6
      '@jest/test-sequencer': 26.4.2
      '@jest/types': 26.3.0
      babel-jest: 26.3.0_@babel+core@7.11.6
      chalk: 4.1.0
      deepmerge: 4.2.2
      glob: 7.1.6
      graceful-fs: 4.2.4
      jest-environment-jsdom: 26.3.0
      jest-environment-node: 26.3.0
      jest-get-type: 26.3.0
      jest-jasmine2: 26.4.2
      jest-regex-util: 26.0.0
      jest-resolve: 26.4.0
      jest-util: 26.3.0
      jest-validate: 26.4.2
      micromatch: 4.0.2
      pretty-format: 26.4.2
    dev: true
    engines:
      node: '>= 10.14.2'
    resolution:
      integrity: sha512-QBf7YGLuToiM8PmTnJEdRxyYy3mHWLh24LJZKVdXZ2PNdizSe1B/E8bVm+HYcjbEzGuVXDv/di+EzdO/6Gq80A==
  /jest-diff/26.4.2:
    dependencies:
      chalk: 4.1.0
      diff-sequences: 26.3.0
      jest-get-type: 26.3.0
      pretty-format: 26.4.2
    dev: true
    engines:
      node: '>= 10.14.2'
    resolution:
      integrity: sha512-6T1XQY8U28WH0Z5rGpQ+VqZSZz8EN8rZcBtfvXaOkbwxIEeRre6qnuZQlbY1AJ4MKDxQF8EkrCvK+hL/VkyYLQ==
  /jest-diff/26.6.2:
    dependencies:
      chalk: 4.1.0
      diff-sequences: 26.6.2
      jest-get-type: 26.3.0
      pretty-format: 26.6.2
    dev: true
    engines:
      node: '>= 10.14.2'
    resolution:
      integrity: sha512-6m+9Z3Gv9wN0WFVasqjCL/06+EFCMTqDEUl/b87HYK2rAPTyfz4ZIuSlPhY51PIQRWx5TaxeF1qmXKe9gfN3sA==
  /jest-docblock/26.0.0:
    dependencies:
      detect-newline: 3.1.0
    dev: true
    engines:
      node: '>= 10.14.2'
    resolution:
      integrity: sha512-RDZ4Iz3QbtRWycd8bUEPxQsTlYazfYn/h5R65Fc6gOfwozFhoImx+affzky/FFBuqISPTqjXomoIGJVKBWoo0w==
  /jest-each/26.4.2:
    dependencies:
      '@jest/types': 26.3.0
      chalk: 4.1.0
      jest-get-type: 26.3.0
      jest-util: 26.3.0
      pretty-format: 26.4.2
    dev: true
    engines:
      node: '>= 10.14.2'
    resolution:
      integrity: sha512-p15rt8r8cUcRY0Mvo1fpkOGYm7iI8S6ySxgIdfh3oOIv+gHwrHTy5VWCGOecWUhDsit4Nz8avJWdT07WLpbwDA==
  /jest-environment-jsdom/26.3.0:
    dependencies:
      '@jest/environment': 26.3.0
      '@jest/fake-timers': 26.3.0
      '@jest/types': 26.3.0
      '@types/node': 14.11.2
      jest-mock: 26.3.0
      jest-util: 26.3.0
      jsdom: 16.4.0
    dev: true
    engines:
      node: '>= 10.14.2'
    resolution:
      integrity: sha512-zra8He2btIMJkAzvLaiZ9QwEPGEetbxqmjEBQwhH3CA+Hhhu0jSiEJxnJMbX28TGUvPLxBt/zyaTLrOPF4yMJA==
  /jest-environment-node/26.3.0:
    dependencies:
      '@jest/environment': 26.3.0
      '@jest/fake-timers': 26.3.0
      '@jest/types': 26.3.0
      '@types/node': 14.11.2
      jest-mock: 26.3.0
      jest-util: 26.3.0
    dev: true
    engines:
      node: '>= 10.14.2'
    resolution:
      integrity: sha512-c9BvYoo+FGcMj5FunbBgtBnbR5qk3uky8PKyRVpSfe2/8+LrNQMiXX53z6q2kY+j15SkjQCOSL/6LHnCPLVHNw==
  /jest-get-type/26.3.0:
    dev: true
    engines:
      node: '>= 10.14.2'
    resolution:
      integrity: sha512-TpfaviN1R2pQWkIihlfEanwOXK0zcxrKEE4MlU6Tn7keoXdN6/3gK/xl0yEh8DOunn5pOVGKf8hB4R9gVh04ig==
  /jest-haste-map/26.3.0:
    dependencies:
      '@jest/types': 26.3.0
      '@types/graceful-fs': 4.1.3
      '@types/node': 14.11.2
      anymatch: 3.1.1
      fb-watchman: 2.0.1
      graceful-fs: 4.2.4
      jest-regex-util: 26.0.0
      jest-serializer: 26.3.0
      jest-util: 26.3.0
      jest-worker: 26.3.0
      micromatch: 4.0.2
      sane: 4.1.0
      walker: 1.0.7
    dev: true
    engines:
      node: '>= 10.14.2'
    optionalDependencies:
      fsevents: 2.1.3
    resolution:
      integrity: sha512-DHWBpTJgJhLLGwE5Z1ZaqLTYqeODQIZpby0zMBsCU9iRFHYyhklYqP4EiG73j5dkbaAdSZhgB938mL51Q5LeZA==
  /jest-jasmine2/26.4.2:
    dependencies:
      '@babel/traverse': 7.11.5
      '@jest/environment': 26.3.0
      '@jest/source-map': 26.3.0
      '@jest/test-result': 26.3.0
      '@jest/types': 26.3.0
      '@types/node': 14.11.2
      chalk: 4.1.0
      co: 4.6.0
      expect: 26.4.2
      is-generator-fn: 2.1.0
      jest-each: 26.4.2
      jest-matcher-utils: 26.4.2
      jest-message-util: 26.3.0
      jest-runtime: 26.4.2
      jest-snapshot: 26.4.2
      jest-util: 26.3.0
      pretty-format: 26.4.2
      throat: 5.0.0
    dev: true
    engines:
      node: '>= 10.14.2'
    resolution:
      integrity: sha512-z7H4EpCldHN1J8fNgsja58QftxBSL+JcwZmaXIvV9WKIM+x49F4GLHu/+BQh2kzRKHAgaN/E82od+8rTOBPyPA==
  /jest-leak-detector/26.4.2:
    dependencies:
      jest-get-type: 26.3.0
      pretty-format: 26.4.2
    dev: true
    engines:
      node: '>= 10.14.2'
    resolution:
      integrity: sha512-akzGcxwxtE+9ZJZRW+M2o+nTNnmQZxrHJxX/HjgDaU5+PLmY1qnQPnMjgADPGCRPhB+Yawe1iij0REe+k/aHoA==
  /jest-matcher-utils/26.4.2:
    dependencies:
      chalk: 4.1.0
      jest-diff: 26.4.2
      jest-get-type: 26.3.0
      pretty-format: 26.4.2
    dev: true
    engines:
      node: '>= 10.14.2'
    resolution:
      integrity: sha512-KcbNqWfWUG24R7tu9WcAOKKdiXiXCbMvQYT6iodZ9k1f7065k0keUOW6XpJMMvah+hTfqkhJhRXmA3r3zMAg0Q==
  /jest-message-util/26.3.0:
    dependencies:
      '@babel/code-frame': 7.10.4
      '@jest/types': 26.3.0
      '@types/stack-utils': 1.0.1
      chalk: 4.1.0
      graceful-fs: 4.2.4
      micromatch: 4.0.2
      slash: 3.0.0
      stack-utils: 2.0.2
    dev: true
    engines:
      node: '>= 10.14.2'
    resolution:
      integrity: sha512-xIavRYqr4/otGOiLxLZGj3ieMmjcNE73Ui+LdSW/Y790j5acqCsAdDiLIbzHCZMpN07JOENRWX5DcU+OQ+TjTA==
  /jest-mock/26.3.0:
    dependencies:
      '@jest/types': 26.3.0
      '@types/node': 14.11.2
    dev: true
    engines:
      node: '>= 10.14.2'
    resolution:
      integrity: sha512-PeaRrg8Dc6mnS35gOo/CbZovoDPKAeB1FICZiuagAgGvbWdNNyjQjkOaGUa/3N3JtpQ/Mh9P4A2D4Fv51NnP8Q==
  /jest-pnp-resolver/1.2.2_jest-resolve@26.4.0:
    dependencies:
      jest-resolve: 26.4.0
    dev: true
    engines:
      node: '>=6'
    peerDependencies:
      jest-resolve: '*'
    peerDependenciesMeta:
      jest-resolve:
        optional: true
    resolution:
      integrity: sha512-olV41bKSMm8BdnuMsewT4jqlZ8+3TCARAXjZGT9jcoSnrfUnRCqnMoF9XEeoWjbzObpqF9dRhHQj0Xb9QdF6/w==
  /jest-regex-util/26.0.0:
    dev: true
    engines:
      node: '>= 10.14.2'
    resolution:
      integrity: sha512-Gv3ZIs/nA48/Zvjrl34bf+oD76JHiGDUxNOVgUjh3j890sblXryjY4rss71fPtD/njchl6PSE2hIhvyWa1eT0A==
  /jest-resolve-dependencies/26.4.2:
    dependencies:
      '@jest/types': 26.3.0
      jest-regex-util: 26.0.0
      jest-snapshot: 26.4.2
    dev: true
    engines:
      node: '>= 10.14.2'
    resolution:
      integrity: sha512-ADHaOwqEcVc71uTfySzSowA/RdxUpCxhxa2FNLiin9vWLB1uLPad3we+JSSROq5+SrL9iYPdZZF8bdKM7XABTQ==
  /jest-resolve/26.4.0:
    dependencies:
      '@jest/types': 26.3.0
      chalk: 4.1.0
      graceful-fs: 4.2.4
      jest-pnp-resolver: 1.2.2_jest-resolve@26.4.0
      jest-util: 26.3.0
      read-pkg-up: 7.0.1
      resolve: 1.17.0
      slash: 3.0.0
    dev: true
    engines:
      node: '>= 10.14.2'
    resolution:
      integrity: sha512-bn/JoZTEXRSlEx3+SfgZcJAVuTMOksYq9xe9O6s4Ekg84aKBObEaVXKOEilULRqviSLAYJldnoWV9c07kwtiCg==
  /jest-runner/26.4.2:
    dependencies:
      '@jest/console': 26.3.0
      '@jest/environment': 26.3.0
      '@jest/test-result': 26.3.0
      '@jest/types': 26.3.0
      '@types/node': 14.11.2
      chalk: 4.1.0
      emittery: 0.7.1
      exit: 0.1.2
      graceful-fs: 4.2.4
      jest-config: 26.4.2
      jest-docblock: 26.0.0
      jest-haste-map: 26.3.0
      jest-leak-detector: 26.4.2
      jest-message-util: 26.3.0
      jest-resolve: 26.4.0
      jest-runtime: 26.4.2
      jest-util: 26.3.0
      jest-worker: 26.3.0
      source-map-support: 0.5.19
      throat: 5.0.0
    dev: true
    engines:
      node: '>= 10.14.2'
    resolution:
      integrity: sha512-FgjDHeVknDjw1gRAYaoUoShe1K3XUuFMkIaXbdhEys+1O4bEJS8Avmn4lBwoMfL8O5oFTdWYKcf3tEJyyYyk8g==
  /jest-runtime/26.4.2:
    dependencies:
      '@jest/console': 26.3.0
      '@jest/environment': 26.3.0
      '@jest/fake-timers': 26.3.0
      '@jest/globals': 26.4.2
      '@jest/source-map': 26.3.0
      '@jest/test-result': 26.3.0
      '@jest/transform': 26.3.0
      '@jest/types': 26.3.0
      '@types/yargs': 15.0.7
      chalk: 4.1.0
      collect-v8-coverage: 1.0.1
      exit: 0.1.2
      glob: 7.1.6
      graceful-fs: 4.2.4
      jest-config: 26.4.2
      jest-haste-map: 26.3.0
      jest-message-util: 26.3.0
      jest-mock: 26.3.0
      jest-regex-util: 26.0.0
      jest-resolve: 26.4.0
      jest-snapshot: 26.4.2
      jest-util: 26.3.0
      jest-validate: 26.4.2
      slash: 3.0.0
      strip-bom: 4.0.0
      yargs: 15.4.1
    dev: true
    engines:
      node: '>= 10.14.2'
    hasBin: true
    resolution:
      integrity: sha512-4Pe7Uk5a80FnbHwSOk7ojNCJvz3Ks2CNQWT5Z7MJo4tX0jb3V/LThKvD9tKPNVNyeMH98J/nzGlcwc00R2dSHQ==
  /jest-serializer/26.3.0:
    dependencies:
      '@types/node': 14.11.2
      graceful-fs: 4.2.4
    dev: true
    engines:
      node: '>= 10.14.2'
    resolution:
      integrity: sha512-IDRBQBLPlKa4flg77fqg0n/pH87tcRKwe8zxOVTWISxGpPHYkRZ1dXKyh04JOja7gppc60+soKVZ791mruVdow==
  /jest-snapshot/26.4.2:
    dependencies:
      '@babel/types': 7.11.5
      '@jest/types': 26.3.0
      '@types/prettier': 2.1.1
      chalk: 4.1.0
      expect: 26.4.2
      graceful-fs: 4.2.4
      jest-diff: 26.4.2
      jest-get-type: 26.3.0
      jest-haste-map: 26.3.0
      jest-matcher-utils: 26.4.2
      jest-message-util: 26.3.0
      jest-resolve: 26.4.0
      natural-compare: 1.4.0
      pretty-format: 26.4.2
      semver: 7.3.2
    dev: true
    engines:
      node: '>= 10.14.2'
    resolution:
      integrity: sha512-N6Uub8FccKlf5SBFnL2Ri/xofbaA68Cc3MGjP/NuwgnsvWh+9hLIR/DhrxbSiKXMY9vUW5dI6EW1eHaDHqe9sg==
  /jest-util/26.3.0:
    dependencies:
      '@jest/types': 26.3.0
      '@types/node': 14.11.2
      chalk: 4.1.0
      graceful-fs: 4.2.4
      is-ci: 2.0.0
      micromatch: 4.0.2
    dev: true
    engines:
      node: '>= 10.14.2'
    resolution:
      integrity: sha512-4zpn6bwV0+AMFN0IYhH/wnzIQzRaYVrz1A8sYnRnj4UXDXbOVtWmlaZkO9mipFqZ13okIfN87aDoJWB7VH6hcw==
  /jest-util/26.6.2:
    dependencies:
      '@jest/types': 26.6.2
      '@types/node': 14.14.7
      chalk: 4.1.0
      graceful-fs: 4.2.4
      is-ci: 2.0.0
      micromatch: 4.0.2
    dev: true
    engines:
      node: '>= 10.14.2'
    resolution:
      integrity: sha512-MDW0fKfsn0OI7MS7Euz6h8HNDXVQ0gaM9uW6RjfDmd1DAFcaxX9OqIakHIqhbnmF08Cf2DLDG+ulq8YQQ0Lp0Q==
  /jest-validate/26.4.2:
    dependencies:
      '@jest/types': 26.3.0
      camelcase: 6.0.0
      chalk: 4.1.0
      jest-get-type: 26.3.0
      leven: 3.1.0
      pretty-format: 26.4.2
    dev: true
    engines:
      node: '>= 10.14.2'
    resolution:
      integrity: sha512-blft+xDX7XXghfhY0mrsBCYhX365n8K5wNDC4XAcNKqqjEzsRUSXP44m6PL0QJEW2crxQFLLztVnJ4j7oPlQrQ==
  /jest-watcher/26.3.0:
    dependencies:
      '@jest/test-result': 26.3.0
      '@jest/types': 26.3.0
      '@types/node': 14.11.2
      ansi-escapes: 4.3.1
      chalk: 4.1.0
      jest-util: 26.3.0
      string-length: 4.0.1
    dev: true
    engines:
      node: '>= 10.14.2'
    resolution:
      integrity: sha512-XnLdKmyCGJ3VoF6G/p5ohbJ04q/vv5aH9ENI+i6BL0uu9WWB6Z7Z2lhQQk0d2AVZcRGp1yW+/TsoToMhBFPRdQ==
  /jest-worker/26.3.0:
    dependencies:
      '@types/node': 14.11.2
      merge-stream: 2.0.0
      supports-color: 7.2.0
    dev: true
    engines:
      node: '>= 10.13.0'
    resolution:
      integrity: sha512-Vmpn2F6IASefL+DVBhPzI2J9/GJUsqzomdeN+P+dK8/jKxbh8R3BtFnx3FIta7wYlPU62cpJMJQo4kuOowcMnw==
  /jest-zone-patch/0.0.10_zone.js@0.10.3:
    dependencies:
      zone.js: 0.10.3
    dev: true
    peerDependencies:
      zone.js: '>=0.7.5'
    resolution:
      integrity: sha512-K5uHLHgMgi2Eyj74gbY+xSeGGekb5U48bXsgDwgipRbFdaekyZK+TAcp8auamqU4UjrAt5S4sIUZz/2bBNyTTA==
  /jest/26.4.2:
    dependencies:
      '@jest/core': 26.4.2
      import-local: 3.0.2
      jest-cli: 26.4.2
    dev: true
    engines:
      node: '>= 10.14.2'
    hasBin: true
    resolution:
      integrity: sha512-LLCjPrUh98Ik8CzW8LLVnSCfLaiY+wbK53U7VxnFSX7Q+kWC4noVeDvGWIFw0Amfq1lq2VfGm7YHWSLBV62MJw==
  /js-beautify/1.13.0:
    dependencies:
      config-chain: 1.1.12
      editorconfig: 0.15.3
      glob: 7.1.6
      mkdirp: 1.0.4
      nopt: 5.0.0
    dev: true
    hasBin: true
    resolution:
      integrity: sha512-/Tbp1OVzZjbwzwJQFIlYLm9eWQ+3aYbBXLSaqb1mEJzhcQAfrqMMQYtjb6io+U6KpD0ID4F+Id3/xcjH3l/sqA==
  /js-tokens/4.0.0:
    dev: true
    resolution:
      integrity: sha512-RdJUflcE3cUzKiMqQgsCu06FPu9UdIJO0beYbPhHN4k6apgJtifcoCtT9bcxOpYBtpD2kCM6Sbzg4CausW/PKQ==
  /js-yaml/3.13.1:
    dependencies:
      argparse: 1.0.10
      esprima: 4.0.1
    dev: true
    hasBin: true
    resolution:
      integrity: sha512-YfbcO7jXDdyj0DGxYVSlSeQNHbD7XPWvrVWeVUujrQEoZzWJIRrCPoyk6kL6IAjAG2IolMK4T0hNUe0HOUs5Jw==
  /js-yaml/3.14.0:
    dependencies:
      argparse: 1.0.10
      esprima: 4.0.1
    dev: true
    hasBin: true
    resolution:
      integrity: sha512-/4IbIeHcD9VMHFqDR/gQ7EdZdLimOvW2DdcxFjdyyZ9NsbS+ccrXqVWDtab/lRl5AlUqmpBx8EhPaWR+OtY17A==
  /jsbn/0.1.1:
    dev: true
    resolution:
      integrity: sha1-peZUwuWi3rXyAdls77yoDA7y9RM=
  /jsdom/16.4.0:
    dependencies:
      abab: 2.0.5
      acorn: 7.4.0
      acorn-globals: 6.0.0
      cssom: 0.4.4
      cssstyle: 2.3.0
      data-urls: 2.0.0
      decimal.js: 10.2.1
      domexception: 2.0.1
      escodegen: 1.14.3
      html-encoding-sniffer: 2.0.1
      is-potential-custom-element-name: 1.0.0
      nwsapi: 2.2.0
      parse5: 5.1.1
      request: 2.88.2
      request-promise-native: 1.0.9_request@2.88.2
      saxes: 5.0.1
      symbol-tree: 3.2.4
      tough-cookie: 3.0.1
      w3c-hr-time: 1.0.2
      w3c-xmlserializer: 2.0.0
      webidl-conversions: 6.1.0
      whatwg-encoding: 1.0.5
      whatwg-mimetype: 2.3.0
      whatwg-url: 8.3.0
      ws: 7.3.1
      xml-name-validator: 3.0.0
    dev: true
    engines:
      node: '>=10'
    peerDependencies:
      canvas: ^2.5.0
    peerDependenciesMeta:
      canvas:
        optional: true
    resolution:
      integrity: sha512-lYMm3wYdgPhrl7pDcRmvzPhhrGVBeVhPIqeHjzeiHN3DFmD1RBpbExbi8vU7BJdH8VAZYovR8DMt0PNNDM7k8w==
  /jsesc/0.5.0:
    dev: true
    hasBin: true
    resolution:
      integrity: sha1-597mbjXW/Bb3EP6R1c9p9w8IkR0=
  /jsesc/2.5.2:
    dev: true
    engines:
      node: '>=4'
    hasBin: true
    resolution:
      integrity: sha512-OYu7XEzjkCQ3C5Ps3QIZsQfNpqoJyZZA99wd9aWd05NCtC5pWOkShK2mkL6HXQR6/Cy2lbNdPlZBpuQHXE63gA==
  /json-parse-better-errors/1.0.2:
    dev: true
    resolution:
      integrity: sha512-mrqyZKfX5EhL7hvqcV6WG1yYjnjeuYDzDhhcAAUrq8Po85NBQBJP+ZDUT75qZQ98IkUoBqdkExkukOU7Ts2wrw==
  /json-parse-even-better-errors/2.3.1:
    dev: true
    resolution:
      integrity: sha512-xyFwyhro/JEof6Ghe2iz2NcXoj2sloNsWr/XsERDK/oiPCfaNhl5ONfp+jQdAZRQQ0IJWNzH9zIZF7li91kh2w==
  /json-schema-traverse/0.4.1:
    dev: true
    resolution:
      integrity: sha512-xbbCH5dCYU5T8LcEhhuh7HJ88HXuW3qsI3Y0zOZFKfZEHcpWiHU/Jxzk629Brsab/mMiHQti9wMP+845RPe3Vg==
  /json-schema/0.2.3:
    dev: true
    resolution:
      integrity: sha1-tIDIkuWaLwWVTOcnvT8qTogvnhM=
  /json-stable-stringify-without-jsonify/1.0.1:
    dev: true
    resolution:
      integrity: sha1-nbe1lJatPzz+8wp1FC0tkwrXJlE=
  /json-stringify-safe/5.0.1:
    dev: true
    resolution:
      integrity: sha1-Epai1Y/UXxmg9s4B1lcB4sc1tus=
  /json5/1.0.1:
    dependencies:
      minimist: 1.2.5
    dev: true
    hasBin: true
    resolution:
      integrity: sha512-aKS4WQjPenRxiQsC93MNfjx+nbF4PAdYzmd/1JIj8HYzqfbu86beTuNgXDzPknWk0n0uARlyewZo4s++ES36Ow==
  /json5/2.1.3:
    dependencies:
      minimist: 1.2.5
    dev: true
    engines:
      node: '>=6'
    hasBin: true
    resolution:
      integrity: sha512-KXPvOm8K9IJKFM0bmdn8QXh7udDh1g/giieX0NLCaMnb4hEiVFqnop2ImTXCc5e0/oHz3LTqmHGtExn5hfMkOA==
  /jsonfile/4.0.0:
    dev: true
    optionalDependencies:
      graceful-fs: 4.2.4
    resolution:
      integrity: sha1-h3Gq4HmbZAdrdmQPygWPnBDjPss=
  /jsonfile/6.0.1:
    dependencies:
      universalify: 1.0.0
    dev: true
    optionalDependencies:
      graceful-fs: 4.2.4
    resolution:
      integrity: sha512-jR2b5v7d2vIOust+w3wtFKZIfpC2pnRmFAhAC/BuweZFQR8qZzxH1OyrQ10HmdVYiXWkYUqPVsz91cG7EL2FBg==
  /jsonparse/1.3.1:
    dev: true
    engines:
      '0': node >= 0.2.0
    resolution:
      integrity: sha1-P02uSpH6wxX3EGL4UhzCOfE2YoA=
  /jsprim/1.4.1:
    dependencies:
      assert-plus: 1.0.0
      extsprintf: 1.3.0
      json-schema: 0.2.3
      verror: 1.10.0
    dev: true
    engines:
      '0': node >=0.6.0
    resolution:
      integrity: sha1-MT5mvB5cwG5Di8G3SZwuXFastqI=
  /kareem/2.3.1:
    dev: true
    resolution:
      integrity: sha512-l3hLhffs9zqoDe8zjmb/mAN4B8VT3L56EUvKNqLFVs9YlFA+zx7ke1DO8STAdDyYNkeSo1nKmjuvQeI12So8Xw==
  /kind-of/3.2.2:
    dependencies:
      is-buffer: 1.1.6
    dev: true
    engines:
      node: '>=0.10.0'
    resolution:
      integrity: sha1-MeohpzS6ubuw8yRm2JOupR5KPGQ=
  /kind-of/4.0.0:
    dependencies:
      is-buffer: 1.1.6
    dev: true
    engines:
      node: '>=0.10.0'
    resolution:
      integrity: sha1-IIE989cSkosgc3hpGkUGb65y3Vc=
  /kind-of/5.1.0:
    dev: true
    engines:
      node: '>=0.10.0'
    resolution:
      integrity: sha512-NGEErnH6F2vUuXDh+OlbcKW7/wOcfdRHaZ7VWtqCztfHri/++YKmP51OdWeGPuqCOba6kk2OTe5d02VmTB80Pw==
  /kind-of/6.0.3:
    dev: true
    engines:
      node: '>=0.10.0'
    resolution:
      integrity: sha512-dcS1ul+9tmeD95T+x28/ehLgd9mENa3LsvDTtzm3vyBEO7RPptvAD+t44WVXaUjTBRcrpFeFlC8WCruUR456hw==
  /kleur/3.0.3:
    dev: true
    engines:
      node: '>=6'
    resolution:
      integrity: sha512-eTIzlVOSUR+JxdDFepEYcBMtZ9Qqdef+rnzWdRZuMbOywu5tO2w2N7rqjoANZ5k9vywhL6Br1VRjUIgTQx4E8w==
  /leven/3.1.0:
    dev: true
    engines:
      node: '>=6'
    resolution:
      integrity: sha512-qsda+H8jTaUaN/x5vzW2rzc+8Rw4TAQ/4KjB46IwK5VH+IlVeeeje/EoZRpiXvIqjFgK84QffqPztGI3VBLG1A==
  /levenary/1.1.1:
    dependencies:
      leven: 3.1.0
    dev: true
    engines:
      node: '>= 6'
    resolution:
      integrity: sha512-mkAdOIt79FD6irqjYSs4rdbnlT5vRonMEvBVPVb3XmevfS8kgRXwfes0dhPdEtzTWD/1eNE/Bm/G1iRt6DcnQQ==
  /levn/0.3.0:
    dependencies:
      prelude-ls: 1.1.2
      type-check: 0.3.2
    dev: true
    engines:
      node: '>= 0.8.0'
    resolution:
      integrity: sha1-OwmSTt+fCDwEkP3UwLxEIeBHZO4=
  /levn/0.4.1:
    dependencies:
      prelude-ls: 1.2.1
      type-check: 0.4.0
    dev: true
    engines:
      node: '>= 0.8.0'
    resolution:
      integrity: sha512-+bT2uH4E5LGE7h/n3evcS/sQlJXCpIp6ym8OWJ5eV6+67Dsql/LaaT7qJBAt2rzfoa/5QBGBhxDix1dMt2kQKQ==
  /lines-and-columns/1.1.6:
    dev: true
    resolution:
      integrity: sha1-HADHQ7QzzQpOgHWPe2SldEDZ/wA=
  /lint-staged/10.4.0:
    dependencies:
      chalk: 4.1.0
      cli-truncate: 2.1.0
      commander: 6.1.0
      cosmiconfig: 7.0.0
      debug: 4.2.0
      dedent: 0.7.0
      enquirer: 2.3.6
      execa: 4.0.3
      listr2: 2.6.2_enquirer@2.3.6
      log-symbols: 4.0.0
      micromatch: 4.0.2
      normalize-path: 3.0.0
      please-upgrade-node: 3.2.0
      string-argv: 0.3.1
      stringify-object: 3.3.0
    dev: true
    hasBin: true
    resolution:
      integrity: sha512-uaiX4U5yERUSiIEQc329vhCTDDwUcSvKdRLsNomkYLRzijk3v8V9GWm2Nz0RMVB87VcuzLvtgy6OsjoH++QHIg==
  /listr2/2.6.2_enquirer@2.3.6:
    dependencies:
      chalk: 4.1.0
      cli-truncate: 2.1.0
      enquirer: 2.3.6
      figures: 3.2.0
      indent-string: 4.0.0
      log-update: 4.0.0
      p-map: 4.0.0
      rxjs: 6.6.3
      through: 2.3.8
    dev: true
    engines:
      node: '>=10.0.0'
    peerDependencies:
      enquirer: '>= 2.3.0 < 3'
    resolution:
      integrity: sha512-6x6pKEMs8DSIpA/tixiYY2m/GcbgMplMVmhQAaLFxEtNSKLeWTGjtmU57xvv6QCm2XcqzyNXL/cTSVf4IChCRA==
  /load-json-file/2.0.0:
    dependencies:
      graceful-fs: 4.2.4
      parse-json: 2.2.0
      pify: 2.3.0
      strip-bom: 3.0.0
    dev: true
    engines:
      node: '>=4'
    resolution:
      integrity: sha1-eUfkIUmvgNaWy/eXvKq8/h/inKg=
  /load-json-file/4.0.0:
    dependencies:
      graceful-fs: 4.2.4
      parse-json: 4.0.0
      pify: 3.0.0
      strip-bom: 3.0.0
    dev: true
    engines:
      node: '>=4'
    resolution:
      integrity: sha1-L19Fq5HjMhYjT9U62rZo607AmTs=
  /locate-path/2.0.0:
    dependencies:
      p-locate: 2.0.0
      path-exists: 3.0.0
    dev: true
    engines:
      node: '>=4'
    resolution:
      integrity: sha1-K1aLJl7slExtnA3pw9u7ygNUzY4=
  /locate-path/5.0.0:
    dependencies:
      p-locate: 4.1.0
    dev: true
    engines:
      node: '>=8'
    resolution:
      integrity: sha512-t7hw9pI+WvuwNJXwk5zVHpyhIqzg2qTlklJOf0mVxGSbe3Fp2VieZcduNYjaLDoy6p9uGpQEGWG87WpMKlNq8g==
  /lodash.capitalize/4.2.1:
    dev: true
    resolution:
      integrity: sha1-+CbJtOKoUR2E46yinbBeGk87cqk=
  /lodash.escaperegexp/4.1.2:
    dev: true
    resolution:
      integrity: sha1-ZHYsSGGAglGKw99Mz11YhtriA0c=
  /lodash.ismatch/4.4.0:
    dev: true
    resolution:
      integrity: sha1-dWy1FQyjum8RCFp4hJZF8Yj4Xzc=
  /lodash.isplainobject/4.0.6:
    dev: true
    resolution:
      integrity: sha1-fFJqUtibRcRcxpC4gWO+BJf1UMs=
  /lodash.isstring/4.0.1:
    dev: true
    resolution:
      integrity: sha1-1SfftUVuynzJu5XV2ur4i6VKVFE=
  /lodash.memoize/4.1.2:
    dev: true
    resolution:
      integrity: sha1-vMbEmkKihA7Zl/Mj6tpezRguC/4=
  /lodash.sortby/4.7.0:
    dev: true
    resolution:
      integrity: sha1-7dFMgk4sycHgsKG0K7UhBRakJDg=
  /lodash.toarray/4.4.0:
    dev: true
    resolution:
      integrity: sha1-JMS/zWsvuji/0FlNsRedjptlZWE=
  /lodash.uniqby/4.7.0:
    dev: true
    resolution:
      integrity: sha1-2ZwHpmnp5tJOE2Lf4mbGdhavEwI=
  /lodash/4.17.20:
    dev: true
    resolution:
      integrity: sha512-PlhdFcillOINfeV7Ni6oF1TAEayyZBoZ8bcshTHqOYJYlrqzRK5hagpagky5o4HfCzzd1TRkXPMFq6cKk9rGmA==
  /log-symbols/4.0.0:
    dependencies:
      chalk: 4.1.0
    dev: true
    engines:
      node: '>=10'
    resolution:
      integrity: sha512-FN8JBzLx6CzeMrB0tg6pqlGU1wCrXW+ZXGH481kfsBqer0hToTIiHdjH4Mq8xJUbvATujKCvaREGWpGUionraA==
  /log-update/4.0.0:
    dependencies:
      ansi-escapes: 4.3.1
      cli-cursor: 3.1.0
      slice-ansi: 4.0.0
      wrap-ansi: 6.2.0
    dev: true
    engines:
      node: '>=10'
    resolution:
      integrity: sha512-9fkkDevMefjg0mmzWFBW8YkFP91OrizzkW3diF7CpG+S2EYdy4+TVfGwz1zeF8x7hCx1ovSPTOE9Ngib74qqUg==
  /loose-envify/1.4.0:
    dependencies:
      js-tokens: 4.0.0
    dev: true
    hasBin: true
    resolution:
      integrity: sha512-lyuxPGr/Wfhrlem2CL/UcnUc1zcqKAImBDzukY7Y5F/yQiNdko6+fRLevlw1HgMySw7f611UIY408EtxRSoK3Q==
  /lru-cache/4.1.5:
    dependencies:
      pseudomap: 1.0.2
      yallist: 2.1.2
    dev: true
    resolution:
      integrity: sha512-sWZlbEP2OsHNkXrMl5GYk/jKk70MBng6UU4YI/qGDYbgf6YbP4EvmqISbXCoJiRKs+1bSpFHVgQxvJ17F2li5g==
  /lru-cache/6.0.0:
    dependencies:
      yallist: 4.0.0
    dev: true
    engines:
      node: '>=10'
    resolution:
      integrity: sha512-Jo6dJ04CmSjuznwJSS3pUeWmd/H0ffTlkXXgwZi+eq1UCmqQwCh+eLsYOYCwY991i2Fah4h1BEMCx4qThGbsiA==
  /macos-release/2.4.1:
    dev: true
    engines:
      node: '>=6'
    resolution:
      integrity: sha512-H/QHeBIN1fIGJX517pvK8IEK53yQOW7YcEI55oYtgjDdoCQQz7eJS94qt5kNrscReEyuD/JcdFCm2XBEcGOITg==
  /magic-string/0.25.7:
    dependencies:
      sourcemap-codec: 1.4.8
    dev: true
    resolution:
      integrity: sha512-4CrMT5DOHTDk4HYDlzmwu4FVCcIYI8gauveasrdCu2IKIFOJ3f0v/8MDGJCDL9oD2ppz/Av1b0Nj345H9M+XIA==
  /make-dir/3.1.0:
    dependencies:
      semver: 6.3.0
    dev: true
    engines:
      node: '>=8'
    resolution:
      integrity: sha512-g3FeP20LNwhALb/6Cz6Dd4F2ngze0jz7tbzrD2wAV+o9FeNHe4rL+yK2md0J/fiSf1sa1ADhXqi5+oVwOM/eGw==
  /make-error/1.3.6:
    dev: true
    resolution:
      integrity: sha512-s8UhlNe7vPKomQhC1qFelMokr/Sc3AgNbso3n74mVPA5LTZwkB9NlXf4XPamLxJE8h0gh73rM94xvwRT2CVInw==
  /makeerror/1.0.11:
    dependencies:
      tmpl: 1.0.4
    dev: true
    resolution:
      integrity: sha1-4BpckQnyr3lmDk6LlYd5AYT1qWw=
  /map-cache/0.2.2:
    dev: true
    engines:
      node: '>=0.10.0'
    resolution:
      integrity: sha1-wyq9C9ZSXZsFFkW7TyasXcmKDb8=
  /map-obj/1.0.1:
    dev: true
    engines:
      node: '>=0.10.0'
    resolution:
      integrity: sha1-2TPOuSBdgr3PSIb2dCvcK03qFG0=
  /map-obj/4.1.0:
    dev: true
    engines:
      node: '>=8'
    resolution:
      integrity: sha512-glc9y00wgtwcDmp7GaE/0b0OnxpNJsVf3ael/An6Fe2Q51LLwN1er6sdomLRzz5h0+yMpiYLhWYF5R7HeqVd4g==
  /map-visit/1.0.0:
    dependencies:
      object-visit: 1.0.1
    dev: true
    engines:
      node: '>=0.10.0'
    resolution:
      integrity: sha1-7Nyo8TFE5mDxtb1B8S80edmN+48=
  /marked-terminal/4.1.0_marked@1.2.0:
    dependencies:
      ansi-escapes: 4.3.1
      cardinal: 2.1.1
      chalk: 4.1.0
      cli-table: 0.3.1
      marked: 1.2.0
      node-emoji: 1.10.0
      supports-hyperlinks: 2.1.0
    dev: true
    peerDependencies:
      marked: '>=0.4.0 <2.0.0'
    resolution:
      integrity: sha512-5KllfAOW02WS6hLRQ7cNvGOxvKW1BKuXELH4EtbWfyWgxQhROoMxEvuQ/3fTgkNjledR0J48F4HbapvYp1zWkQ==
  /marked/1.2.0:
    dev: true
    engines:
      node: '>= 8.16.2'
    hasBin: true
    resolution:
      integrity: sha512-tiRxakgbNPBr301ihe/785NntvYyhxlqcL3YaC8CaxJQh7kiaEtrN9B/eK2I2943Yjkh5gw25chYFDQhOMCwMA==
  /memory-pager/1.5.0:
    dev: true
    optional: true
    resolution:
      integrity: sha512-ZS4Bp4r/Zoeq6+NLJpP+0Zzm0pR8whtGPf1XExKLJBAczGMnSi3It14OiNCStjQjM6NU1okjQGSxgEZN8eBYKg==
  /meow/7.1.1:
    dependencies:
      '@types/minimist': 1.2.1
      camelcase-keys: 6.2.2
      decamelize-keys: 1.1.0
      hard-rejection: 2.1.0
      minimist-options: 4.1.0
      normalize-package-data: 2.5.0
      read-pkg-up: 7.0.1
      redent: 3.0.0
      trim-newlines: 3.0.0
      type-fest: 0.13.1
      yargs-parser: 18.1.3
    dev: true
    engines:
      node: '>=10'
    resolution:
      integrity: sha512-GWHvA5QOcS412WCo8vwKDlTelGLsCGBVevQB5Kva961rmNfun0PCbv5+xta2kUMFJyR8/oWnn7ddeKdosbAPbA==
  /merge-stream/2.0.0:
    dev: true
    resolution:
      integrity: sha512-abv/qOcuPfk3URPfDzmZU1LKmuw8kT+0nIHvKrKgFrwifol/doWcdA4ZqsWQ8ENrFKkd67Mfpo/LovbIUsbt3w==
  /merge2/1.4.1:
    dev: true
    engines:
      node: '>= 8'
    resolution:
      integrity: sha512-8q7VEgMJW4J8tcfVPy8g09NcQwZdbwFEqhe/WZkoIzjn/3TGDwtOCYtXGxA3O8tPzpczCCDgv+P2P5y00ZJOOg==
  /micromatch/3.1.10:
    dependencies:
      arr-diff: 4.0.0
      array-unique: 0.3.2
      braces: 2.3.2
      define-property: 2.0.2
      extend-shallow: 3.0.2
      extglob: 2.0.4
      fragment-cache: 0.2.1
      kind-of: 6.0.3
      nanomatch: 1.2.13
      object.pick: 1.3.0
      regex-not: 1.0.2
      snapdragon: 0.8.2
      to-regex: 3.0.2
    dev: true
    engines:
      node: '>=0.10.0'
    resolution:
      integrity: sha512-MWikgl9n9M3w+bpsY3He8L+w9eF9338xRl8IAO5viDizwSzziFEyUzo2xrrloB64ADbTf8uA8vRqqttDTOmccg==
  /micromatch/4.0.2:
    dependencies:
      braces: 3.0.2
      picomatch: 2.2.2
    dev: true
    engines:
      node: '>=8'
    resolution:
      integrity: sha512-y7FpHSbMUMoyPbYUSzO6PaZ6FyRnQOpHuKwbo1G+Knck95XVU4QAiKdGEnj5wwoS7PlOgthX/09u5iFJ+aYf5Q==
  /mime-db/1.44.0:
    dev: true
    engines:
      node: '>= 0.6'
    resolution:
      integrity: sha512-/NOTfLrsPBVeH7YtFPgsVWveuL+4SjjYxaQ1xtM1KMFj7HdxlBlxeyNLzhyJVx7r4rZGJAZ/6lkKCitSc/Nmpg==
  /mime-types/2.1.27:
    dependencies:
      mime-db: 1.44.0
    dev: true
    engines:
      node: '>= 0.6'
    resolution:
      integrity: sha512-JIhqnCasI9yD+SsmkquHBxTSEuZdQX5BuQnS2Vc7puQQQ+8yiP5AY5uWhpdv4YL4VM5c6iliiYWPgJ/nJQLp7w==
  /mime/2.4.6:
    dev: true
    engines:
      node: '>=4.0.0'
    hasBin: true
    resolution:
      integrity: sha512-RZKhC3EmpBchfTGBVb8fb+RL2cWyw/32lshnsETttkBAyAUXSGHxbEJWWRXc751DrIxG1q04b8QwMbAwkRPpUA==
  /mimic-fn/2.1.0:
    dev: true
    engines:
      node: '>=6'
    resolution:
      integrity: sha512-OqbOk5oEQeAZ8WXWydlu9HJjz9WVdEIvamMCcXmuqUYjTknH/sqsWvhQ3vgwKFRR1HpjvNBKQ37nbJgYzGqGcg==
  /min-indent/1.0.1:
    dev: true
    engines:
      node: '>=4'
    resolution:
      integrity: sha512-I9jwMn07Sy/IwOj3zVkVik2JTvgpaykDZEigL6Rx6N9LbMywwUSMtxET+7lVoDLLd3O3IXwJwvuuns8UB/HeAg==
  /minimatch/3.0.4:
    dependencies:
      brace-expansion: 1.1.11
    dev: true
    resolution:
      integrity: sha512-yJHVQEhyqPLUTgt9B83PXu6W3rx4MvvHvSUvToogpwoGDOUQ+yDrR0HRot+yOCdCO7u4hX3pWft6kWBBcqh0UA==
  /minimist-options/4.1.0:
    dependencies:
      arrify: 1.0.1
      is-plain-obj: 1.1.0
      kind-of: 6.0.3
    dev: true
    engines:
      node: '>= 6'
    resolution:
      integrity: sha512-Q4r8ghd80yhO/0j1O3B2BjweX3fiHg9cdOwjJd2J76Q135c+NDxGCqdYKQ1SKBuFfgWbAUzBfvYjPUEeNgqN1A==
  /minimist/1.2.5:
    dev: true
    resolution:
      integrity: sha512-FM9nNUYrRBAELZQT3xeZQ7fmMOBg6nWNmJKTcgsJeaLstP/UODVpGsr5OhXhhXg6f+qtJ8uiZ+PUxkDWcgIXLw==
  /mixin-deep/1.3.2:
    dependencies:
      for-in: 1.0.2
      is-extendable: 1.0.1
    dev: true
    engines:
      node: '>=0.10.0'
    resolution:
      integrity: sha512-WRoDn//mXBiJ1H40rqa3vH0toePwSsGb45iInWlTySa+Uu4k3tYUSxa2v1KqAiLtvlrSzaExqS1gtk96A9zvEA==
  /mkdirp/0.5.5:
    dependencies:
      minimist: 1.2.5
    dev: true
    hasBin: true
    resolution:
      integrity: sha512-NKmAlESf6jMGym1++R0Ra7wvhV+wFW63FaSOFPwRahvea0gMUcGUhVeAg/0BC0wiv9ih5NYPB1Wn1UEI1/L+xQ==
  /mkdirp/1.0.4:
    dev: true
    engines:
      node: '>=10'
    hasBin: true
    resolution:
      integrity: sha512-vVqVZQyf3WLx2Shd0qJ9xuvqgAyKPLAiqITEtqW0oIUjzo3PePDd6fW9iFz30ef7Ysp/oiWqbhszeGWW2T6Gzw==
  /modify-values/1.0.1:
    dev: true
    engines:
      node: '>=0.10.0'
    resolution:
      integrity: sha512-xV2bxeN6F7oYjZWTe/YPAy6MN2M+sL4u/Rlm2AHCIVGfo2p1yGmBHQ6vHehl4bRTZBdHu3TSkWdYgkwpYzAGSw==
  /mongodb/3.6.2:
    dependencies:
      bl: 2.2.1
      bson: 1.1.5
      denque: 1.4.1
      require_optional: 1.0.1
      safe-buffer: 5.2.1
    dev: true
    engines:
      node: '>=4'
    optionalDependencies:
      saslprep: 1.0.3
    resolution:
      integrity: sha512-sSZOb04w3HcnrrXC82NEh/YGCmBuRgR+C1hZgmmv4L6dBz4BkRse6Y8/q/neXer9i95fKUBbFi4KgeceXmbsOA==
  /mongoose-legacy-pluralize/1.0.2_mongoose@5.10.7:
    dependencies:
      mongoose: 5.10.7
    dev: true
    peerDependencies:
      mongoose: '*'
    resolution:
      integrity: sha512-Yo/7qQU4/EyIS8YDFSeenIvXxZN+ld7YdV9LqFVQJzTLye8unujAWPZ4NWKfFA+RNjh+wvTWKY9Z3E5XM6ZZiQ==
  /mongoose/5.10.7:
    dependencies:
      bson: 1.1.5
      kareem: 2.3.1
      mongodb: 3.6.2
      mongoose-legacy-pluralize: 1.0.2_mongoose@5.10.7
      mpath: 0.7.0
      mquery: 3.2.2
      ms: 2.1.2
      regexp-clone: 1.0.0
      safe-buffer: 5.2.1
      sift: 7.0.1
      sliced: 1.0.1
    dev: true
    engines:
      node: '>=4.0.0'
    resolution:
      integrity: sha512-oiofFrD4I5p3PhJXn49QyrU1nX5CY01qhPkfMMrXYPhkfGLEJVwFVO+0PsCxD91A2kQP+d/iFyk5U8e86KI8eQ==
  /mpath/0.7.0:
    dev: true
    engines:
      node: '>=4.0.0'
    resolution:
      integrity: sha512-Aiq04hILxhz1L+f7sjGyn7IxYzWm1zLNNXcfhDtx04kZ2Gk7uvFdgZ8ts1cWa/6d0TQmag2yR8zSGZUmp0tFNg==
  /mquery/3.2.2:
    dependencies:
      bluebird: 3.5.1
      debug: 3.1.0
      regexp-clone: 1.0.0
      safe-buffer: 5.1.2
      sliced: 1.0.1
    dev: true
    engines:
      node: '>=4.0.0'
    resolution:
      integrity: sha512-XB52992COp0KP230I3qloVUbkLUxJIu328HBP2t2EsxSFtf4W1HPSOBWOXf1bqxK4Xbb66lfMJ+Bpfd9/yZE1Q==
  /ms/2.0.0:
    dev: true
    resolution:
      integrity: sha1-VgiurfwAvmwpAd9fmGF4jeDVl8g=
  /ms/2.1.2:
    dev: true
    resolution:
      integrity: sha512-sGkPx+VjMtmA6MX27oA4FBFELFCZZ4S4XqeGOXCv68tT+jb3vk/RyaKWP0PTKyWtmLSM0b+adUTEvbs1PEaH2w==
  /nanomatch/1.2.13:
    dependencies:
      arr-diff: 4.0.0
      array-unique: 0.3.2
      define-property: 2.0.2
      extend-shallow: 3.0.2
      fragment-cache: 0.2.1
      is-windows: 1.0.2
      kind-of: 6.0.3
      object.pick: 1.3.0
      regex-not: 1.0.2
      snapdragon: 0.8.2
      to-regex: 3.0.2
    dev: true
    engines:
      node: '>=0.10.0'
    resolution:
      integrity: sha512-fpoe2T0RbHwBTBUOftAfBPaDEi06ufaUai0mE6Yn1kacc3SnTErfb/h+X94VXzI64rKFHYImXSvdwGGCmwOqCA==
  /natural-compare/1.4.0:
    dev: true
    resolution:
      integrity: sha1-Sr6/7tdUHywnrPspvbvRXI1bpPc=
  /neo-async/2.6.2:
    dev: true
    resolution:
      integrity: sha512-Yd3UES5mWCSqR+qNT93S3UoYUkqAZ9lLg8a7g9rimsWmYGK8cVToA4/sF3RrshdyV3sAGMXVUmpMYOw+dLpOuw==
  /nerf-dart/1.0.0:
    dev: true
    resolution:
      integrity: sha1-5tq3/r9a2Bbqgc9cYpxaDr3nLBo=
  /nice-try/1.0.5:
    dev: true
    resolution:
      integrity: sha512-1nh45deeb5olNY7eX82BkPO7SSxR5SSYJiPTrTdFUVYwAl8CKMA5N9PjTYkHiRjisVcxcQ1HXdLhx2qxxJzLNQ==
  /node-emoji/1.10.0:
    dependencies:
      lodash.toarray: 4.4.0
    dev: true
    resolution:
      integrity: sha512-Yt3384If5H6BYGVHiHwTL+99OzJKHhgp82S8/dktEK73T26BazdgZ4JZh92xSVtGNJvz9UbXdNAc5hcrXV42vw==
  /node-fetch/2.6.1:
    dev: true
    engines:
      node: 4.x || >=6.0.0
    resolution:
      integrity: sha512-V4aYg89jEoVRxRb2fJdAg8FHvI7cEyYdVAh94HH0UIK8oJxUfkjlDQN9RbMx+bEjP7+ggMiFRprSti032Oipxw==
  /node-int64/0.4.0:
    dev: true
    resolution:
      integrity: sha1-h6kGXNs1XTGC2PlM4RGIuCXGijs=
  /node-modules-regexp/1.0.0:
    dev: true
    engines:
      node: '>=0.10.0'
    resolution:
      integrity: sha1-jZ2+KJZKSsVxLpExZCEHxx6Q7EA=
  /node-notifier/8.0.0:
    dependencies:
      growly: 1.3.0
      is-wsl: 2.2.0
      semver: 7.3.2
      shellwords: 0.1.1
      uuid: 8.3.1
      which: 2.0.2
    dev: true
    optional: true
    resolution:
      integrity: sha512-46z7DUmcjoYdaWyXouuFNNfUo6eFa94t23c53c+lG/9Cvauk4a98rAUp9672X5dxGdQmLpPzTxzu8f/OeEPaFA==
  /node-releases/1.1.61:
    dev: true
    resolution:
      integrity: sha512-DD5vebQLg8jLCOzwupn954fbIiZht05DAZs0k2u8NStSe6h9XdsuIQL8hSRKYiU8WUQRznmSDrKGbv3ObOmC7g==
  /nopt/5.0.0:
    dependencies:
      abbrev: 1.1.1
    dev: true
    engines:
      node: '>=6'
    hasBin: true
    resolution:
      integrity: sha512-Tbj67rffqceeLpcRXrT7vKAN8CwfPeIBgM7E6iBkmKLV7bEMwpGgYLGv0jACUsECaa/vuxP0IjEont6umdMgtQ==
  /normalize-package-data/2.5.0:
    dependencies:
      hosted-git-info: 2.8.8
      resolve: 1.19.0
      semver: 5.7.1
      validate-npm-package-license: 3.0.4
    dev: true
    resolution:
      integrity: sha512-/5CMN3T0R4XTj4DcGaexo+roZSdSFW/0AOOTROrjxzCG1wrWXEsGbRKevjlIL+ZDE4sZlJr5ED4YW0yqmkK+eA==
  /normalize-path/2.1.1:
    dependencies:
      remove-trailing-separator: 1.1.0
    dev: true
    engines:
      node: '>=0.10.0'
    resolution:
      integrity: sha1-GrKLVW4Zg2Oowab35vogE3/mrtk=
  /normalize-path/3.0.0:
    dev: true
    engines:
      node: '>=0.10.0'
    resolution:
      integrity: sha512-6eZs5Ls3WtCisHWp9S2GUy8dqkpGi4BVSz3GaqiE6ezub0512ESztXUwUB6C6IKbQkY2Pnb/mD4WYojCRwcwLA==
  /normalize-url/5.2.1:
    dev: true
    engines:
      node: '>=10'
    resolution:
      integrity: sha512-bFT2ilr7p37ZPEQ9LO9HP/tdFIAE7Q4UoeojXNKeLjs0vXxZetM+C2K9jdbVS7b6ut66CflVLgk1yqHJVrXmiw==
  /npm-run-path/2.0.2:
    dependencies:
      path-key: 2.0.1
    dev: true
    engines:
      node: '>=4'
    resolution:
      integrity: sha1-NakjLfo11wZ7TLLd8jV7GHFTbF8=
  /npm-run-path/4.0.1:
    dependencies:
      path-key: 3.1.1
    dev: true
    engines:
      node: '>=8'
    resolution:
      integrity: sha512-S48WzZW777zhNIrn7gxOlISNAqi9ZC/uQFnRdbeIHhZhCA6UqpkOT8T1G7BvfdgP4Er8gF4sUbaS0i7QvIfCWw==
  /npm/6.14.8:
    bundledDependencies:
      - abbrev
      - ansicolors
      - ansistyles
      - aproba
      - archy
      - bin-links
      - bluebird
      - byte-size
      - cacache
      - call-limit
      - chownr
      - ci-info
      - cli-columns
      - cli-table3
      - cmd-shim
      - columnify
      - config-chain
      - debuglog
      - detect-indent
      - detect-newline
      - dezalgo
      - editor
      - figgy-pudding
      - find-npm-prefix
      - fs-vacuum
      - fs-write-stream-atomic
      - gentle-fs
      - glob
      - graceful-fs
      - has-unicode
      - hosted-git-info
      - iferr
      - imurmurhash
      - infer-owner
      - inflight
      - inherits
      - ini
      - init-package-json
      - is-cidr
      - json-parse-better-errors
      - JSONStream
      - lazy-property
      - libcipm
      - libnpm
      - libnpmaccess
      - libnpmhook
      - libnpmorg
      - libnpmsearch
      - libnpmteam
      - libnpx
      - lock-verify
      - lockfile
      - lodash._baseindexof
      - lodash._baseuniq
      - lodash._bindcallback
      - lodash._cacheindexof
      - lodash._createcache
      - lodash._getnative
      - lodash.clonedeep
      - lodash.restparam
      - lodash.union
      - lodash.uniq
      - lodash.without
      - lru-cache
      - meant
      - mississippi
      - mkdirp
      - move-concurrently
      - node-gyp
      - nopt
      - normalize-package-data
      - npm-audit-report
      - npm-cache-filename
      - npm-install-checks
      - npm-lifecycle
      - npm-package-arg
      - npm-packlist
      - npm-pick-manifest
      - npm-profile
      - npm-registry-fetch
      - npm-user-validate
      - npmlog
      - once
      - opener
      - osenv
      - pacote
      - path-is-inside
      - promise-inflight
      - qrcode-terminal
      - query-string
      - qw
      - read-cmd-shim
      - read-installed
      - read-package-json
      - read-package-tree
      - read
      - readable-stream
      - readdir-scoped-modules
      - request
      - retry
      - rimraf
      - safe-buffer
      - semver
      - sha
      - slide
      - sorted-object
      - sorted-union-stream
      - ssri
      - stringify-package
      - tar
      - text-table
      - tiny-relative-date
      - uid-number
      - umask
      - unique-filename
      - unpipe
      - update-notifier
      - uuid
      - validate-npm-package-license
      - validate-npm-package-name
      - which
      - worker-farm
      - write-file-atomic
    dev: true
    engines:
      node: 6 >=6.2.0 || 8 || >=9.3.0
    hasBin: true
    resolution:
      integrity: sha512-HBZVBMYs5blsj94GTeQZel7s9odVuuSUHy1+AlZh7rPVux1os2ashvEGLy/STNK7vUjbrCg5Kq9/GXisJgdf6A==
  /nwsapi/2.2.0:
    dev: true
    resolution:
      integrity: sha512-h2AatdwYH+JHiZpv7pt/gSX1XoRGb7L/qSIeuqA6GwYoF9w1vP1cw42TO0aI2pNyshRK5893hNSl+1//vHK7hQ==
  /oauth-sign/0.9.0:
    dev: true
    resolution:
      integrity: sha512-fexhUFFPTGV8ybAtSIGbV6gOkSv8UtRbDBnAyLQw4QPKkgNlsH2ByPGtMUqdWkos6YCRmAqViwgZrJc/mRDzZQ==
  /object-assign/4.1.1:
    dev: true
    engines:
      node: '>=0.10.0'
    resolution:
      integrity: sha1-IQmtx5ZYh8/AXLvUQsrIv7s2CGM=
  /object-copy/0.1.0:
    dependencies:
      copy-descriptor: 0.1.1
      define-property: 0.2.5
      kind-of: 3.2.2
    dev: true
    engines:
      node: '>=0.10.0'
    resolution:
      integrity: sha1-fn2Fi3gb18mRpBupde04EnVOmYw=
  /object-inspect/1.8.0:
    dev: true
    resolution:
      integrity: sha512-jLdtEOB112fORuypAyl/50VRVIBIdVQOSUUGQHzJ4xBSbit81zRarz7GThkEFZy1RceYrWYcPcBFPQwHyAc1gA==
  /object-keys/1.1.1:
    dev: true
    engines:
      node: '>= 0.4'
    resolution:
      integrity: sha512-NuAESUOUMrlIXOfHKzD6bpPu3tYt3xvjNdRIQ+FeT0lNb4K8WR70CaDxhuNguS2XG+GjkyMwOzsN5ZktImfhLA==
  /object-visit/1.0.1:
    dependencies:
      isobject: 3.0.1
    dev: true
    engines:
      node: '>=0.10.0'
    resolution:
      integrity: sha1-95xEk68MU3e1n+OdOV5BBC3QRbs=
  /object.assign/4.1.1:
    dependencies:
      define-properties: 1.1.3
      es-abstract: 1.18.0-next.1
      has-symbols: 1.0.1
      object-keys: 1.1.1
    dev: true
    engines:
      node: '>= 0.4'
    resolution:
      integrity: sha512-VT/cxmx5yaoHSOTSyrCygIDFco+RsibY2NM0a4RdEeY/4KgqezwFtK1yr3U67xYhqJSlASm2pKhLVzPj2lr4bA==
  /object.entries/1.1.2:
    dependencies:
      define-properties: 1.1.3
      es-abstract: 1.17.7
      has: 1.0.3
    dev: true
    engines:
      node: '>= 0.4'
    resolution:
      integrity: sha512-BQdB9qKmb/HyNdMNWVr7O3+z5MUIx3aiegEIJqjMBbBf0YT9RRxTJSim4mzFqtyr7PDAHigq0N9dO0m0tRakQA==
  /object.pick/1.3.0:
    dependencies:
      isobject: 3.0.1
    dev: true
    engines:
      node: '>=0.10.0'
    resolution:
      integrity: sha1-h6EKxMFpS9Lhy/U1kaZhQftd10c=
  /object.values/1.1.1:
    dependencies:
      define-properties: 1.1.3
      es-abstract: 1.17.7
      function-bind: 1.1.1
      has: 1.0.3
    dev: true
    engines:
      node: '>= 0.4'
    resolution:
      integrity: sha512-WTa54g2K8iu0kmS/us18jEmdv1a4Wi//BZ/DTVYEcH0XhLM5NYdpDHja3gt57VrZLcNAO2WGA+KpWsDBaHt6eA==
  /once/1.4.0:
    dependencies:
      wrappy: 1.0.2
    dev: true
    resolution:
      integrity: sha1-WDsap3WWHUsROsF9nFC6753Xa9E=
  /onetime/5.1.2:
    dependencies:
      mimic-fn: 2.1.0
    dev: true
    engines:
      node: '>=6'
    resolution:
      integrity: sha512-kbpaSSGJTWdAY5KPVeMOKXSrPtr8C8C7wodJbcsd51jRnmD+GZu8Y0VoU6Dm5Z4vWr0Ig/1NKuWRKf7j5aaYSg==
  /opencollective-postinstall/2.0.3:
    dev: true
    hasBin: true
    resolution:
      integrity: sha512-8AV/sCtuzUeTo8gQK5qDZzARrulB3egtLzFgteqB2tcT4Mw7B8Kt7JcDHmltjz6FOAHsvTevk70gZEbhM4ZS9Q==
  /optionator/0.8.3:
    dependencies:
      deep-is: 0.1.3
      fast-levenshtein: 2.0.6
      levn: 0.3.0
      prelude-ls: 1.1.2
      type-check: 0.3.2
      word-wrap: 1.2.3
    dev: true
    engines:
      node: '>= 0.8.0'
    resolution:
      integrity: sha512-+IW9pACdk3XWmmTXG8m3upGUJst5XRGzxMRjXzAuJ1XnIFNvfhjjIuYkDvysnPQ7qzqVzLt78BCruntqRhWQbA==
  /optionator/0.9.1:
    dependencies:
      deep-is: 0.1.3
      fast-levenshtein: 2.0.6
      levn: 0.4.1
      prelude-ls: 1.2.1
      type-check: 0.4.0
      word-wrap: 1.2.3
    dev: true
    engines:
      node: '>= 0.8.0'
    resolution:
      integrity: sha512-74RlY5FCnhq4jRxVUPKDaRwrVNXMqsGsiW6AJw4XK8hmtm10wC0ypZBLw5IIp85NZMr91+qd1RvvENwg7jjRFw==
  /os-name/3.1.0:
    dependencies:
      macos-release: 2.4.1
      windows-release: 3.3.3
    dev: true
    engines:
      node: '>=6'
    resolution:
      integrity: sha512-h8L+8aNjNcMpo/mAIBPn5PXCM16iyPGjHNWo6U1YO8sJTMHtEtyczI6QJnLoplswm6goopQkqc7OAnjhWcugVg==
  /p-each-series/2.1.0:
    dev: true
    engines:
      node: '>=8'
    resolution:
      integrity: sha512-ZuRs1miPT4HrjFa+9fRfOFXxGJfORgelKV9f9nNOWw2gl6gVsRaVDOQP0+MI0G0wGKns1Yacsu0GjOFbTK0JFQ==
  /p-filter/2.1.0:
    dependencies:
      p-map: 2.1.0
    dev: true
    engines:
      node: '>=8'
    resolution:
      integrity: sha512-ZBxxZ5sL2HghephhpGAQdoskxplTwr7ICaehZwLIlfL6acuVgZPm8yBNuRAFBGEqtD/hmUeq9eqLg2ys9Xr/yw==
  /p-finally/1.0.0:
    dev: true
    engines:
      node: '>=4'
    resolution:
      integrity: sha1-P7z7FbiZpEEjs0ttzBi3JDNqLK4=
  /p-is-promise/3.0.0:
    dev: true
    engines:
      node: '>=8'
    resolution:
      integrity: sha512-Wo8VsW4IRQSKVXsJCn7TomUaVtyfjVDn3nUP7kE967BQk0CwFpdbZs0X0uk5sW9mkBa9eNM7hCMaG93WUAwxYQ==
  /p-limit/1.3.0:
    dependencies:
      p-try: 1.0.0
    dev: true
    engines:
      node: '>=4'
    resolution:
      integrity: sha512-vvcXsLAJ9Dr5rQOPk7toZQZJApBl2K4J6dANSsEuh6QI41JYcsS/qhTGa9ErIUUgK3WNQoJYvylxvjqmiqEA9Q==
  /p-limit/2.3.0:
    dependencies:
      p-try: 2.2.0
    dev: true
    engines:
      node: '>=6'
    resolution:
      integrity: sha512-//88mFWSJx8lxCzwdAABTJL2MyWB12+eIY7MDL2SqLmAkeKU9qxRvWuSyTjm3FUmpBEMuFfckAIqEaVGUDxb6w==
  /p-locate/2.0.0:
    dependencies:
      p-limit: 1.3.0
    dev: true
    engines:
      node: '>=4'
    resolution:
      integrity: sha1-IKAQOyIqcMj9OcwuWAaA893l7EM=
  /p-locate/4.1.0:
    dependencies:
      p-limit: 2.3.0
    dev: true
    engines:
      node: '>=8'
    resolution:
      integrity: sha512-R79ZZ/0wAxKGu3oYMlz8jy/kbhsNrS7SKZ7PxEHBgJ5+F2mtFW2fK2cOtBh1cHYkQsbzFV7I+EoRKe6Yt0oK7A==
  /p-map/2.1.0:
    dev: true
    engines:
      node: '>=6'
    resolution:
      integrity: sha512-y3b8Kpd8OAN444hxfBbFfj1FY/RjtTd8tzYwhUqNYXx0fXx2iX4maP4Qr6qhIKbQXI02wTLAda4fYUbDagTUFw==
  /p-map/4.0.0:
    dependencies:
      aggregate-error: 3.1.0
    dev: true
    engines:
      node: '>=10'
    resolution:
      integrity: sha512-/bjOqmgETBYB5BoEeGVea8dmvHb2m9GLy1E9W43yeyfP6QQCZGFNa+XRceJEuDB6zqr+gKpIAmlLebMpykw/MQ==
  /p-reduce/2.1.0:
    dev: true
    engines:
      node: '>=8'
    resolution:
      integrity: sha512-2USApvnsutq8uoxZBGbbWM0JIYLiEMJ9RlaN7fAzVNb9OZN0SHjjTTfIcb667XynS5Y1VhwDJVDa72TnPzAYWw==
  /p-retry/4.2.0:
    dependencies:
      '@types/retry': 0.12.0
      retry: 0.12.0
    dev: true
    engines:
      node: '>=8'
    resolution:
      integrity: sha512-jPH38/MRh263KKcq0wBNOGFJbm+U6784RilTmHjB/HM9kH9V8WlCpVUcdOmip9cjXOh6MxZ5yk1z2SjDUJfWmA==
  /p-try/1.0.0:
    dev: true
    engines:
      node: '>=4'
    resolution:
      integrity: sha1-y8ec26+P1CKOE/Yh8rGiN8GyB7M=
  /p-try/2.2.0:
    dev: true
    engines:
      node: '>=6'
    resolution:
      integrity: sha512-R4nPAVTAU0B9D35/Gk3uJf/7XYbQcyohSKdvAxIRSNghFl4e71hVoGnBNQz9cWaXxO2I10KTC+3jMdvvoKw6dQ==
  /parent-module/1.0.1:
    dependencies:
      callsites: 3.1.0
    dev: true
    engines:
      node: '>=6'
    resolution:
      integrity: sha512-GQ2EWRpQV8/o+Aw8YqtfZZPfNRWZYkbidE9k5rpl/hC3vtHHBfGm2Ifi6qWV+coDGkrUKZAxE3Lot5kcsRlh+g==
  /parse-json/2.2.0:
    dependencies:
      error-ex: 1.3.2
    dev: true
    engines:
      node: '>=0.10.0'
    resolution:
      integrity: sha1-9ID0BDTvgHQfhGkJn43qGPVaTck=
  /parse-json/4.0.0:
    dependencies:
      error-ex: 1.3.2
      json-parse-better-errors: 1.0.2
    dev: true
    engines:
      node: '>=4'
    resolution:
      integrity: sha1-vjX1Qlvh9/bHRxhPmKeIy5lHfuA=
  /parse-json/5.1.0:
    dependencies:
      '@babel/code-frame': 7.10.4
      error-ex: 1.3.2
      json-parse-even-better-errors: 2.3.1
      lines-and-columns: 1.1.6
    dev: true
    engines:
      node: '>=8'
    resolution:
      integrity: sha512-+mi/lmVVNKFNVyLXV31ERiy2CY5E1/F6QtJFEzoChPRwwngMNXRDQ9GJ5WdE2Z2P4AujsOi0/+2qHID68KwfIQ==
  /parse5/5.1.1:
    dev: true
    resolution:
      integrity: sha512-ugq4DFI0Ptb+WWjAdOK16+u/nHfiIrcE+sh8kZMaM0WllQKLI9rOUq6c2b7cwPkXdzfQESqvoqK6ug7U/Yyzug==
  /pascalcase/0.1.1:
    dev: true
    engines:
      node: '>=0.10.0'
    resolution:
      integrity: sha1-s2PlXoAGym/iF4TS2yK9FdeRfxQ=
  /path-exists/3.0.0:
    dev: true
    engines:
      node: '>=4'
    resolution:
      integrity: sha1-zg6+ql94yxiSXqfYENe1mwEP1RU=
  /path-exists/4.0.0:
    dev: true
    engines:
      node: '>=8'
    resolution:
      integrity: sha512-ak9Qy5Q7jYb2Wwcey5Fpvg2KoAc/ZIhLSLOSBmRmygPsGwkVVt0fZa0qrtMz+m6tJTAHfZQ8FnmB4MG4LWy7/w==
  /path-is-absolute/1.0.1:
    dev: true
    engines:
      node: '>=0.10.0'
    resolution:
      integrity: sha1-F0uSaHNVNP+8es5r9TpanhtcX18=
  /path-key/2.0.1:
    dev: true
    engines:
      node: '>=4'
    resolution:
      integrity: sha1-QRyttXTFoUDTpLGRDUDYDMn0C0A=
  /path-key/3.1.1:
    dev: true
    engines:
      node: '>=8'
    resolution:
      integrity: sha512-ojmeN0qd+y0jszEtoY48r0Peq5dwMEkIlCOu6Q5f41lfkswXuKtYrhgoTpLnyIcHm24Uhqx+5Tqm2InSwLhE6Q==
  /path-parse/1.0.6:
    dev: true
    resolution:
      integrity: sha512-GSmOT2EbHrINBf9SR7CDELwlJ8AENk3Qn7OikK4nFYAu3Ote2+JYNVvkpAEQm3/TLNEJFD/xZJjzyxg3KBWOzw==
  /path-type/2.0.0:
    dependencies:
      pify: 2.3.0
    dev: true
    engines:
      node: '>=4'
    resolution:
      integrity: sha1-8BLMuEFbcJb8LaoQVMPXI4lZTHM=
  /path-type/4.0.0:
    dev: true
    engines:
      node: '>=8'
    resolution:
      integrity: sha512-gDKb8aZMDeD/tZWs9P6+q0J9Mwkdl6xMV8TjnGP3qJVJ06bdMgkbBlLU8IdfOsIsFz2BW1rNVT3XuNEl8zPAvw==
  /pathval/1.1.0:
    dev: true
    resolution:
      integrity: sha1-uULm1L3mUwBe9rcTYd74cn0GReA=
  /performance-now/2.1.0:
    dev: true
    resolution:
      integrity: sha1-Ywn04OX6kT7BxpMHrjZLSzd8nns=
  /picomatch/2.2.2:
    dev: true
    engines:
      node: '>=8.6'
    resolution:
      integrity: sha512-q0M/9eZHzmr0AulXyPwNfZjtwZ/RBZlbN3K3CErVrk50T2ASYI7Bye0EvekFY3IP1Nt2DHu0re+V2ZHIpMkuWg==
  /pify/2.3.0:
    dev: true
    engines:
      node: '>=0.10.0'
    resolution:
      integrity: sha1-7RQaasBDqEnqWISY59yosVMw6Qw=
  /pify/3.0.0:
    dev: true
    engines:
      node: '>=4'
    resolution:
      integrity: sha1-5aSs0sEB/fPZpNB/DbxNtJ3SgXY=
  /pirates/4.0.1:
    dependencies:
      node-modules-regexp: 1.0.0
    dev: true
    engines:
      node: '>= 6'
    resolution:
      integrity: sha512-WuNqLTbMI3tmfef2TKxlQmAiLHKtFhlsCZnPIpuv2Ow0RDVO8lfy1Opf4NUzlMXLjPl+Men7AuVdX6TA+s+uGA==
  /pkg-conf/2.1.0:
    dependencies:
      find-up: 2.1.0
      load-json-file: 4.0.0
    dev: true
    engines:
      node: '>=4'
    resolution:
      integrity: sha1-ISZRTKbyq/69FoWW3xi6V4Z/AFg=
  /pkg-dir/2.0.0:
    dependencies:
      find-up: 2.1.0
    dev: true
    engines:
      node: '>=4'
    resolution:
      integrity: sha1-9tXREJ4Z1j7fQo4L1X4Sd3YVM0s=
  /pkg-dir/4.2.0:
    dependencies:
      find-up: 4.1.0
    dev: true
    engines:
      node: '>=8'
    resolution:
      integrity: sha512-HRDzbaKjC+AOWVXxAU/x54COGeIv9eb+6CkDSQoNTt4XyWoIJvuPsXizxu/Fr23EiekbtZwmh1IcIG/l/a10GQ==
  /please-upgrade-node/3.2.0:
    dependencies:
      semver-compare: 1.0.0
    dev: true
    resolution:
      integrity: sha512-gQR3WpIgNIKwBMVLkpMUeR3e1/E1y42bqDQZfql+kDeXd8COYfM8PQA4X6y7a8u9Ua9FHmsrrmirW2vHs45hWg==
  /posix-character-classes/0.1.1:
    dev: true
    engines:
      node: '>=0.10.0'
    resolution:
      integrity: sha1-AerA/jta9xoqbAL+q7jB/vfgDqs=
  /prelude-ls/1.1.2:
    dev: true
    engines:
      node: '>= 0.8.0'
    resolution:
      integrity: sha1-IZMqVJ9eUv/ZqCf1cOBL5iqX2lQ=
  /prelude-ls/1.2.1:
    dev: true
    engines:
      node: '>= 0.8.0'
    resolution:
      integrity: sha512-vkcDPrRZo1QZLbn5RLGPpg/WmIQ65qoWWhcGKf/b5eplkkarX0m9z8ppCat4mlOqUsWpyNuYgO3VRyrYHSzX5g==
  /pretty-format/26.4.2:
    dependencies:
      '@jest/types': 26.3.0
      ansi-regex: 5.0.0
      ansi-styles: 4.3.0
      react-is: 16.13.1
    dev: true
    engines:
      node: '>= 10'
    resolution:
      integrity: sha512-zK6Gd8zDsEiVydOCGLkoBoZuqv8VTiHyAbKznXe/gaph/DAeZOmit9yMfgIz5adIgAMMs5XfoYSwAX3jcCO1tA==
  /pretty-format/26.6.2:
    dependencies:
      '@jest/types': 26.6.2
      ansi-regex: 5.0.0
      ansi-styles: 4.3.0
      react-is: 17.0.1
    dev: true
    engines:
      node: '>= 10'
    resolution:
      integrity: sha512-7AeGuCYNGmycyQbCqd/3PWH4eOoX/OiCa0uphp57NVTeAGdJGaAliecxwBDHYQCIvrW7aDBZCYeNTP/WX69mkg==
  /pretty/2.0.0:
    dependencies:
      condense-newlines: 0.2.1
      extend-shallow: 2.0.1
      js-beautify: 1.13.0
    dev: true
    engines:
      node: '>=0.10.0'
    resolution:
      integrity: sha1-rbx5YLe7/iiaVX3F9zdhmiINBqU=
  /process-nextick-args/2.0.1:
    dev: true
    resolution:
      integrity: sha512-3ouUOpQhtgrbOa17J7+uxOTpITYWaGP7/AhoR3+A+/1e9skrzelGi/dXzEYyvbxubEF6Wn2ypscTKiKJFFn1ag==
  /progress/2.0.3:
    dev: true
    engines:
      node: '>=0.4.0'
    resolution:
      integrity: sha512-7PiHtLll5LdnKIMw100I+8xJXR5gW2QwWYkT6iJva0bXitZKa/XMrSbdmg3r2Xnaidz9Qumd0VPaMrZlF9V9sA==
  /prompts/2.3.2:
    dependencies:
      kleur: 3.0.3
      sisteransi: 1.0.5
    dev: true
    engines:
      node: '>= 6'
    resolution:
      integrity: sha512-Q06uKs2CkNYVID0VqwfAl9mipo99zkBv/n2JtWY89Yxa3ZabWSrs0e2KTudKVa3peLUvYXMefDqIleLPVUBZMA==
  /prop-types/15.7.2:
    dependencies:
      loose-envify: 1.4.0
      object-assign: 4.1.1
      react-is: 16.13.1
    dev: true
    resolution:
      integrity: sha512-8QQikdH7//R2vurIJSutZ1smHYTcLpRWEOlHnzcWHmBYrOGUysKwSsrC89BCiFj3CbrfJ/nXFdJepOVrY1GCHQ==
  /proto-list/1.2.4:
    dev: true
    resolution:
      integrity: sha1-IS1b/hMYMGpCD2QCuOJv85ZHqEk=
  /pseudomap/1.0.2:
    dev: true
    resolution:
      integrity: sha1-8FKijacOYYkX7wqKw0wa5aaChrM=
  /psl/1.8.0:
    dev: true
    resolution:
      integrity: sha512-RIdOzyoavK+hA18OGGWDqUTsCLhtA7IcZ/6NCs4fFJaHBDab+pDDmDIByWFRQJq2Cd7r1OoQxBGKOaztq+hjIQ==
  /pump/3.0.0:
    dependencies:
      end-of-stream: 1.4.4
      once: 1.4.0
    dev: true
    resolution:
      integrity: sha512-LwZy+p3SFs1Pytd/jYct4wpv49HiYCqd9Rlc5ZVdk0V+8Yzv6jR5Blk3TRmPL1ft69TxP0IMZGJ+WPFU2BFhww==
  /punycode/2.1.1:
    dev: true
    engines:
      node: '>=6'
    resolution:
      integrity: sha512-XRsRjdf+j5ml+y/6GKHPZbrF/8p2Yga0JPtdqTIY2Xe5ohJPD9saDJJLPvp9+NSBprVvevdXZybnj2cv8OEd0A==
  /q/1.5.1:
    dev: true
    engines:
      node: '>=0.6.0'
      teleport: '>=0.2.0'
    resolution:
      integrity: sha1-fjL3W0E4EpHQRhHxvxQQmsAGUdc=
  /qs/6.5.2:
    dev: true
    engines:
      node: '>=0.6'
    resolution:
      integrity: sha512-N5ZAX4/LxJmF+7wN74pUD6qAh9/wnvdQcjq9TZjevvXzSUo7bfmw91saqMjzGS2xq91/odN2dW/WOl7qQHNDGA==
  /quick-lru/4.0.1:
    dev: true
    engines:
      node: '>=8'
    resolution:
      integrity: sha512-ARhCpm70fzdcvNQfPoy49IaanKkTlRWF2JMzqhcJbhSFRZv7nPTvZJdcY7301IPmvW+/p0RgIWnQDLJxifsQ7g==
  /randombytes/2.1.0:
    dependencies:
      safe-buffer: 5.2.1
    dev: true
    resolution:
      integrity: sha512-vYl3iOX+4CKUWuxGi9Ukhie6fsqXqS9FE2Zaic4tNFD2N2QQaXOMFbuKK4QmDHC0JO6B1Zp41J0LpT0oR68amQ==
  /rc/1.2.8:
    dependencies:
      deep-extend: 0.6.0
      ini: 1.3.5
      minimist: 1.2.5
      strip-json-comments: 2.0.1
    dev: true
    hasBin: true
    resolution:
      integrity: sha512-y3bGgqKj3QBdxLbLkomlohkvsA8gdAiUQlSBJnBhfn+BPxg4bc62d8TcBW15wavDfgexCgccckhcZvywyQYPOw==
  /react-is/16.13.1:
    dev: true
    resolution:
      integrity: sha512-24e6ynE2H+OKt4kqsOvNd8kBpV65zoxbA4BVsEOB3ARVWQki/DHzaUoC5KuON/BiccDaCCTZBuOcfZs70kR8bQ==
  /react-is/17.0.1:
    dev: true
    resolution:
      integrity: sha512-NAnt2iGDXohE5LI7uBnLnqvLQMtzhkiAOLXTmv+qnF9Ky7xAPcX8Up/xWIhxvLVGJvuLiNc4xQLtuqDRzb4fSA==
  /react-test-renderer/16.13.1_react@16.13.1:
    dependencies:
      object-assign: 4.1.1
      prop-types: 15.7.2
      react: 16.13.1
      react-is: 16.13.1
      scheduler: 0.19.1
    dev: true
    peerDependencies:
      react: ^16.13.1
    resolution:
      integrity: sha512-Sn2VRyOK2YJJldOqoh8Tn/lWQ+ZiKhyZTPtaO0Q6yNj+QDbmRkVFap6pZPy3YQk8DScRDfyqm/KxKYP9gCMRiQ==
  /react/16.13.1:
    dependencies:
      loose-envify: 1.4.0
      object-assign: 4.1.1
      prop-types: 15.7.2
    dev: true
    engines:
      node: '>=0.10.0'
    resolution:
      integrity: sha512-YMZQQq32xHLX0bz5Mnibv1/LHb3Sqzngu7xstSM+vrkE5Kzr9xE0yMByK5kMoTK30YVJE61WfbxIFFvfeDKT1w==
  /read-pkg-up/2.0.0:
    dependencies:
      find-up: 2.1.0
      read-pkg: 2.0.0
    dev: true
    engines:
      node: '>=4'
    resolution:
      integrity: sha1-a3KoBImE4MQeeVEP1en6mbO1Sb4=
  /read-pkg-up/7.0.1:
    dependencies:
      find-up: 4.1.0
      read-pkg: 5.2.0
      type-fest: 0.8.1
    dev: true
    engines:
      node: '>=8'
    resolution:
      integrity: sha512-zK0TB7Xd6JpCLmlLmufqykGE+/TlOePD6qKClNW7hHDKFh/J7/7gCWGR7joEQEW1bKq3a3yUZSObOoWLFQ4ohg==
  /read-pkg/2.0.0:
    dependencies:
      load-json-file: 2.0.0
      normalize-package-data: 2.5.0
      path-type: 2.0.0
    dev: true
    engines:
      node: '>=4'
    resolution:
      integrity: sha1-jvHAYjxqbbDcZxPEv6xGMysjaPg=
  /read-pkg/5.2.0:
    dependencies:
      '@types/normalize-package-data': 2.4.0
      normalize-package-data: 2.5.0
      parse-json: 5.1.0
      type-fest: 0.6.0
    dev: true
    engines:
      node: '>=8'
    resolution:
      integrity: sha512-Ug69mNOpfvKDAc2Q8DRpMjjzdtrnv9HcSMX+4VsZxD1aZ6ZzrIE7rlzXBtWTyhULSMKg076AW6WR5iZpD0JiOg==
  /readable-stream/2.3.7:
    dependencies:
      core-util-is: 1.0.2
      inherits: 2.0.4
      isarray: 1.0.0
      process-nextick-args: 2.0.1
      safe-buffer: 5.1.2
      string_decoder: 1.1.1
      util-deprecate: 1.0.2
    dev: true
    resolution:
      integrity: sha512-Ebho8K4jIbHAxnuxi7o42OrZgF/ZTNcsZj6nRKyUmkhLFq8CHItp/fy6hQZuZmP/n3yZ9VBUbp4zz/mX8hmYPw==
  /readable-stream/3.6.0:
    dependencies:
      inherits: 2.0.4
      string_decoder: 1.3.0
      util-deprecate: 1.0.2
    dev: true
    engines:
      node: '>= 6'
    resolution:
      integrity: sha512-BViHy7LKeTz4oNnkcLJ+lVSL6vpiFeX6/d3oSH8zCW7UxP2onchk+vTGB143xuFjHS3deTgkKoXXymXqymiIdA==
  /readdirp/3.4.0:
    dependencies:
      picomatch: 2.2.2
    dev: true
    engines:
      node: '>=8.10.0'
    resolution:
      integrity: sha512-0xe001vZBnJEK+uKcj8qOhyAKPzIT+gStxWr3LCB0DwcXR5NZJ3IaC+yGnHCYzB/S7ov3m3EEbZI2zeNvX+hGQ==
  /redent/3.0.0:
    dependencies:
      indent-string: 4.0.0
      strip-indent: 3.0.0
    dev: true
    engines:
      node: '>=8'
    resolution:
      integrity: sha512-6tDA8g98We0zd0GvVeMT9arEOnTw9qM03L9cJXaCjrip1OO764RDBLBfrB4cwzNGDj5OA5ioymC9GkizgWJDUg==
  /redeyed/2.1.1:
    dependencies:
      esprima: 4.0.1
    dev: true
    resolution:
      integrity: sha1-iYS1gV2ZyyIEacme7v/jiRPmzAs=
  /reflect-metadata/0.1.13:
    dev: true
    resolution:
      integrity: sha512-Ts1Y/anZELhSsjMcU605fU9RE4Oi3p5ORujwbIKXfWa+0Zxs510Qrmrce5/Jowq3cHSZSJqBjypxmHarc+vEWg==
  /regenerate-unicode-properties/8.2.0:
    dependencies:
      regenerate: 1.4.1
    dev: true
    engines:
      node: '>=4'
    resolution:
      integrity: sha512-F9DjY1vKLo/tPePDycuH3dn9H1OTPIkVD9Kz4LODu+F2C75mgjAJ7x/gwy6ZcSNRAAkhNlJSOHRe8k3p+K9WhA==
  /regenerate/1.4.1:
    dev: true
    resolution:
      integrity: sha512-j2+C8+NtXQgEKWk49MMP5P/u2GhnahTtVkRIHr5R5lVRlbKvmQ+oS+A5aLKWp2ma5VkT8sh6v+v4hbH0YHR66A==
  /regenerator-runtime/0.13.7:
    dev: true
    resolution:
      integrity: sha512-a54FxoJDIr27pgf7IgeQGxmqUNYrcV338lf/6gH456HZ/PhX+5BcwHXG9ajESmwe6WRO0tAzRUrRmNONWgkrew==
  /regenerator-transform/0.14.5:
    dependencies:
      '@babel/runtime': 7.11.2
    dev: true
    resolution:
      integrity: sha512-eOf6vka5IO151Jfsw2NO9WpGX58W6wWmefK3I1zEGr0lOD0u8rwPaNqQL1aRxUaxLeKO3ArNh3VYg1KbaD+FFw==
  /regex-not/1.0.2:
    dependencies:
      extend-shallow: 3.0.2
      safe-regex: 1.1.0
    dev: true
    engines:
      node: '>=0.10.0'
    resolution:
      integrity: sha512-J6SDjUgDxQj5NusnOtdFxDwN/+HWykR8GELwctJ7mdqhcyy1xEc4SRFHUXvxTp661YaVKAjfRLZ9cCqS6tn32A==
  /regexp-clone/1.0.0:
    dev: true
    resolution:
      integrity: sha512-TuAasHQNamyyJ2hb97IuBEif4qBHGjPHBS64sZwytpLEqtBQ1gPJTnOaQ6qmpET16cK14kkjbazl6+p0RRv0yw==
  /regexpp/3.1.0:
    dev: true
    engines:
      node: '>=8'
    resolution:
      integrity: sha512-ZOIzd8yVsQQA7j8GCSlPGXwg5PfmA1mrq0JP4nGhh54LaKN3xdai/vHUDu74pKwV8OxseMS65u2NImosQcSD0Q==
  /regexpu-core/4.7.1:
    dependencies:
      regenerate: 1.4.1
      regenerate-unicode-properties: 8.2.0
      regjsgen: 0.5.2
      regjsparser: 0.6.4
      unicode-match-property-ecmascript: 1.0.4
      unicode-match-property-value-ecmascript: 1.2.0
    dev: true
    engines:
      node: '>=4'
    resolution:
      integrity: sha512-ywH2VUraA44DZQuRKzARmw6S66mr48pQVva4LBeRhcOltJ6hExvWly5ZjFLYo67xbIxb6W1q4bAGtgfEl20zfQ==
  /registry-auth-token/4.2.0:
    dependencies:
      rc: 1.2.8
    dev: true
    engines:
      node: '>=6.0.0'
    resolution:
      integrity: sha512-P+lWzPrsgfN+UEpDS3U8AQKg/UjZX6mQSJueZj3EK+vNESoqBSpBUD3gmu4sF9lOsjXWjF11dQKUqemf3veq1w==
  /regjsgen/0.5.2:
    dev: true
    resolution:
      integrity: sha512-OFFT3MfrH90xIW8OOSyUrk6QHD5E9JOTeGodiJeBS3J6IwlgzJMNE/1bZklWz5oTg+9dCMyEetclvCVXOPoN3A==
  /regjsparser/0.6.4:
    dependencies:
      jsesc: 0.5.0
    dev: true
    hasBin: true
    resolution:
      integrity: sha512-64O87/dPDgfk8/RQqC4gkZoGyyWFIEUTTh80CU6CWuK5vkCGyekIx+oKcEIYtP/RAxSQltCZHCNu/mdd7fqlJw==
  /remove-trailing-separator/1.1.0:
    dev: true
    resolution:
      integrity: sha1-wkvOKig62tW8P1jg1IJJuSN52O8=
  /repeat-element/1.1.3:
    dev: true
    engines:
      node: '>=0.10.0'
    resolution:
      integrity: sha512-ahGq0ZnV5m5XtZLMb+vP76kcAM5nkLqk0lpqAuojSKGgQtn4eRi4ZZGm2olo2zKFH+sMsWaqOCW1dqAnOru72g==
  /repeat-string/1.6.1:
    dev: true
    engines:
      node: '>=0.10'
    resolution:
      integrity: sha1-jcrkcOHIirwtYA//Sndihtp15jc=
  /request-promise-core/1.1.4_request@2.88.2:
    dependencies:
      lodash: 4.17.20
      request: 2.88.2
    dev: true
    engines:
      node: '>=0.10.0'
    peerDependencies:
      request: ^2.34
    resolution:
      integrity: sha512-TTbAfBBRdWD7aNNOoVOBH4pN/KigV6LyapYNNlAPA8JwbovRti1E88m3sYAwsLi5ryhPKsE9APwnjFTgdUjTpw==
  /request-promise-native/1.0.9_request@2.88.2:
    dependencies:
      request: 2.88.2
      request-promise-core: 1.1.4_request@2.88.2
      stealthy-require: 1.1.1
      tough-cookie: 2.5.0
    deprecated: 'request-promise-native has been deprecated because it extends the now deprecated request package, see https://github.com/request/request/issues/3142'
    dev: true
    engines:
      node: '>=0.12.0'
    peerDependencies:
      request: ^2.34
    resolution:
      integrity: sha512-wcW+sIUiWnKgNY0dqCpOZkUbF/I+YPi+f09JZIDa39Ec+q82CpSYniDp+ISgTTbKmnpJWASeJBPZmoxH84wt3g==
  /request/2.88.2:
    dependencies:
      aws-sign2: 0.7.0
      aws4: 1.10.1
      caseless: 0.12.0
      combined-stream: 1.0.8
      extend: 3.0.2
      forever-agent: 0.6.1
      form-data: 2.3.3
      har-validator: 5.1.5
      http-signature: 1.2.0
      is-typedarray: 1.0.0
      isstream: 0.1.2
      json-stringify-safe: 5.0.1
      mime-types: 2.1.27
      oauth-sign: 0.9.0
      performance-now: 2.1.0
      qs: 6.5.2
      safe-buffer: 5.2.1
      tough-cookie: 2.5.0
      tunnel-agent: 0.6.0
      uuid: 3.4.0
    deprecated: 'request has been deprecated, see https://github.com/request/request/issues/3142'
    dev: true
    engines:
      node: '>= 6'
    resolution:
      integrity: sha512-MsvtOrfG9ZcrOwAW+Qi+F6HbD0CWXEh9ou77uOb7FM2WPhwT7smM833PzanhJLsgXjN89Ir6V2PczXNnMpwKhw==
  /require-directory/2.1.1:
    dev: true
    engines:
      node: '>=0.10.0'
    resolution:
      integrity: sha1-jGStX9MNqxyXbiNE/+f3kqam30I=
  /require-main-filename/2.0.0:
    dev: true
    resolution:
      integrity: sha512-NKN5kMDylKuldxYLSUfrbo5Tuzh4hd+2E8NPPX02mZtn1VuREQToYe/ZdlJy+J3uCpfaiGF05e7B8W0iXbQHmg==
  /require_optional/1.0.1:
    dependencies:
      resolve-from: 2.0.0
      semver: 5.7.1
    dev: true
    resolution:
      integrity: sha512-qhM/y57enGWHAe3v/NcwML6a3/vfESLe/sGM2dII+gEO0BpKRUkWZow/tyloNqJyN6kXSl3RyyM8Ll5D/sJP8g==
  /resolve-cwd/3.0.0:
    dependencies:
      resolve-from: 5.0.0
    dev: true
    engines:
      node: '>=8'
    resolution:
      integrity: sha512-OrZaX2Mb+rJCpH/6CpSqt9xFVpN++x01XnN2ie9g6P5/3xelLAkXWVADpdz1IHD/KFfEXyE6V0U01OQ3UO2rEg==
  /resolve-from/2.0.0:
    dev: true
    engines:
      node: '>=0.10.0'
    resolution:
      integrity: sha1-lICrIOlP+h2egKgEx+oUdhGWa1c=
  /resolve-from/4.0.0:
    dev: true
    engines:
      node: '>=4'
    resolution:
      integrity: sha512-pb/MYmXstAkysRFx8piNI1tGFNQIFA3vkE3Gq4EuA1dF6gHp/+vgZqsCGJapvy8N3Q+4o7FwvquPJcnZ7RYy4g==
  /resolve-from/5.0.0:
    dev: true
    engines:
      node: '>=8'
    resolution:
      integrity: sha512-qYg9KP24dD5qka9J47d0aVky0N+b4fTU89LN9iDnjB5waksiC49rvMB0PrUJQGoTmH50XPiqOvAjDfaijGxYZw==
  /resolve-url/0.2.1:
    deprecated: 'https://github.com/lydell/resolve-url#deprecated'
    dev: true
    resolution:
      integrity: sha1-LGN/53yJOv0qZj/iGqkIAGjiBSo=
  /resolve/1.17.0:
    dependencies:
      path-parse: 1.0.6
    dev: true
    resolution:
      integrity: sha512-ic+7JYiV8Vi2yzQGFWOkiZD5Z9z7O2Zhm9XMaTxdJExKasieFCr+yXZ/WmXsckHiKl12ar0y6XiXDx3m4RHn1w==
  /resolve/1.19.0:
    dependencies:
      is-core-module: 2.1.0
      path-parse: 1.0.6
    dev: true
    resolution:
      integrity: sha512-rArEXAgsBG4UgRGcynxWIWKFvh/XZCcS8UJdHhwy91zwAvCZIbcs+vAbflgBnNjYMs/i/i+/Ux6IZhML1yPvxg==
  /restore-cursor/3.1.0:
    dependencies:
      onetime: 5.1.2
      signal-exit: 3.0.3
    dev: true
    engines:
      node: '>=8'
    resolution:
      integrity: sha512-l+sSefzHpj5qimhFSE5a8nufZYAM3sBSVMAPtYkmC+4EH2anSGaEMXSD0izRQbu9nfyQ9y5JrVmp7E8oZrUjvA==
  /ret/0.1.15:
    dev: true
    engines:
      node: '>=0.12'
    resolution:
      integrity: sha512-TTlYpa+OL+vMMNG24xSlQGEJ3B/RzEfUlLct7b5G/ytav+wPrplCpVMFuwzXbkecJrb6IYo1iFb0S9v37754mg==
  /retry/0.12.0:
    dev: true
    engines:
      node: '>= 4'
    resolution:
      integrity: sha1-G0KmJmoh8HQh0bC1S33BZ7AcATs=
  /reusify/1.0.4:
    dev: true
    engines:
      iojs: '>=1.0.0'
      node: '>=0.10.0'
    resolution:
      integrity: sha512-U9nH88a3fc/ekCF1l0/UP1IosiuIjyTh7hBvXVMHYgVcfGvt897Xguj2UOLDeI5BG2m7/uwyaLVT6fbtCwTyzw==
  /rimraf/2.6.3:
    dependencies:
      glob: 7.1.6
    dev: true
    hasBin: true
    resolution:
      integrity: sha512-mwqeW5XsA2qAejG46gYdENaxXjx9onRNCfn7L0duuP4hCuTIi/QO7PDK07KJfp1d+izWPrzEJDcSqBa0OZQriA==
  /rimraf/3.0.2:
    dependencies:
      glob: 7.1.6
    dev: true
    hasBin: true
    resolution:
      integrity: sha512-JZkJMZkAGFFPP2YqXZXPbMlMBgsxzE8ILs4lMIX/2o0L9UBw9O/Y3o6wFw/i9YLapcUJWwqbi3kdxIPdC62TIA==
  /rollup-plugin-sourcemaps/0.6.2_234a6cd3a876825e4a85aa8d458a02a6:
    dependencies:
      '@rollup/pluginutils': 3.1.0_rollup@2.28.2
      '@types/node': 14.11.2
      rollup: 2.28.2
      source-map-resolve: 0.6.0
    dev: true
    engines:
      node: '>=10.0.0'
    peerDependencies:
      '@types/node': '>=10.0.0'
      rollup: '>=0.31.2'
    resolution:
      integrity: sha512-9AwTKg3yRykwzemfLt71ySe0LvrAci+bpsOL1LaTYFk5BX4HF6X7DQfpHa74ANfSja3hyjiQkXCR8goSOnW//Q==
  /rollup-plugin-sourcemaps/0.6.2_rollup@2.28.2:
    dependencies:
      '@rollup/pluginutils': 3.1.0_rollup@2.28.2
      rollup: 2.28.2
      source-map-resolve: 0.6.0
    dev: true
    engines:
      node: '>=10.0.0'
    peerDependencies:
      '@types/node': '>=10.0.0'
      rollup: '>=0.31.2'
    resolution:
      integrity: sha512-9AwTKg3yRykwzemfLt71ySe0LvrAci+bpsOL1LaTYFk5BX4HF6X7DQfpHa74ANfSja3hyjiQkXCR8goSOnW//Q==
  /rollup-plugin-terser/7.0.2_rollup@2.28.2:
    dependencies:
      '@babel/code-frame': 7.10.4
      jest-worker: 26.3.0
      rollup: 2.28.2
      serialize-javascript: 4.0.0
      terser: 5.3.4
    dev: true
    peerDependencies:
      rollup: ^2.0.0
    resolution:
      integrity: sha512-w3iIaU4OxcF52UUXiZNsNeuXIMDvFrr+ZXK6bFZ0Q60qyVfq4uLptoS4bbq3paG3x216eQllFZX7zt6TIImguQ==
  /rollup/2.28.2:
    dev: true
    engines:
      node: '>=10.0.0'
    hasBin: true
    optionalDependencies:
      fsevents: 2.1.3
    resolution:
      integrity: sha512-8txbsFBFLmm9Xdt4ByTOGa9Muonmc8MfNjnGAR8U8scJlF1ZW7AgNZa7aqBXaKtlvnYP/ab++fQIq9dB9NWUbg==
  /rsvp/4.8.5:
    dev: true
    engines:
      node: 6.* || >= 7.*
    resolution:
      integrity: sha512-nfMOlASu9OnRJo1mbEk2cz0D56a1MBNrJ7orjRZQG10XDyuvwksKbuXNp6qa+kbn839HwjwhBzhFmdsaEAfauA==
  /run-parallel/1.1.10:
    dev: true
    resolution:
      integrity: sha512-zb/1OuZ6flOlH6tQyMPUrE3x3Ulxjlo9WIVXR4yVYi4H9UXQaeIsPbLn2R3O3vQCnDKkAl2qHiuocKKX4Tz/Sw==
  /rxjs/6.6.3:
    dependencies:
      tslib: 1.13.0
    dev: true
    engines:
      npm: '>=2.0.0'
    resolution:
      integrity: sha512-trsQc+xYYXZ3urjOiJOuCOa5N3jAZ3eiSpQB5hIT8zGlL2QfnHLJ2r7GMkBGuIausdJN1OneaI6gQlsqNHHmZQ==
  /safe-buffer/5.1.2:
    dev: true
    resolution:
      integrity: sha512-Gd2UZBJDkXlY7GbJxfsE8/nvKkUEU1G38c1siN6QP6a9PT9MmHB8GnpscSmMJSoF8LOIrt8ud/wPtojys4G6+g==
  /safe-buffer/5.2.1:
    dev: true
    resolution:
      integrity: sha512-rp3So07KcdmmKbGvgaNxQSJr7bGVSVk5S9Eq1F+ppbRo70+YeaDxkw5Dd8NPN+GD6bjnYm2VuPuCXmpuYvmCXQ==
  /safe-regex/1.1.0:
    dependencies:
      ret: 0.1.15
    dev: true
    resolution:
      integrity: sha1-QKNmnzsHfR6UPURinhV91IAjvy4=
  /safer-buffer/2.1.2:
    dev: true
    resolution:
      integrity: sha512-YZo3K82SD7Riyi0E1EQPojLz7kpepnSQI9IyPbHHg1XXXevb5dJI7tpyN2ADxGcQbHG7vcyRHk0cbwqcQriUtg==
  /sane/4.1.0:
    dependencies:
      '@cnakazawa/watch': 1.0.4
      anymatch: 2.0.0
      capture-exit: 2.0.0
      exec-sh: 0.3.4
      execa: 1.0.0
      fb-watchman: 2.0.1
      micromatch: 3.1.10
      minimist: 1.2.5
      walker: 1.0.7
    dev: true
    engines:
      node: 6.* || 8.* || >= 10.*
    hasBin: true
    resolution:
      integrity: sha512-hhbzAgTIX8O7SHfp2c8/kREfEn4qO/9q8C9beyY6+tvZ87EpoZ3i1RIEvp27YBswnNbY9mWd6paKVmKbAgLfZA==
  /saslprep/1.0.3:
    dependencies:
      sparse-bitfield: 3.0.3
    dev: true
    engines:
      node: '>=6'
    optional: true
    resolution:
      integrity: sha512-/MY/PEMbk2SuY5sScONwhUDsV2p77Znkb/q3nSVstq/yQzYJOH/Azh29p9oJLsl3LnQwSvZDKagDGBsBwSooag==
  /saxes/5.0.1:
    dependencies:
      xmlchars: 2.2.0
    dev: true
    engines:
      node: '>=10'
    resolution:
      integrity: sha512-5LBh1Tls8c9xgGjw3QrMwETmTMVk0oFgvrFSvWx62llR2hcEInrKNZ2GZCCuuy2lvWrdl5jhbpeqc5hRYKFOcw==
  /scheduler/0.19.1:
    dependencies:
      loose-envify: 1.4.0
      object-assign: 4.1.1
    dev: true
    resolution:
      integrity: sha512-n/zwRWRYSUj0/3g/otKDRPMh6qv2SYMWNq85IEa8iZyAv8od9zDYpGSnpBEjNgcMNq6Scbu5KfIPxNF72R/2EA==
  /semantic-release/17.1.1:
    dependencies:
      '@semantic-release/commit-analyzer': 8.0.1_semantic-release@17.1.1
      '@semantic-release/error': 2.2.0
      '@semantic-release/github': 7.1.1_semantic-release@17.1.1
      '@semantic-release/npm': 7.0.6_semantic-release@17.1.1
      '@semantic-release/release-notes-generator': 9.0.1_semantic-release@17.1.1
      aggregate-error: 3.1.0
      cosmiconfig: 6.0.0
      debug: 4.2.0
      env-ci: 5.0.2
      execa: 4.0.3
      figures: 3.2.0
      find-versions: 3.2.0
      get-stream: 5.2.0
      git-log-parser: 1.2.0
      hook-std: 2.0.0
      hosted-git-info: 3.0.5
      lodash: 4.17.20
      marked: 1.2.0
      marked-terminal: 4.1.0_marked@1.2.0
      micromatch: 4.0.2
      p-each-series: 2.1.0
      p-reduce: 2.1.0
      read-pkg-up: 7.0.1
      resolve-from: 5.0.0
      semver: 7.3.2
      semver-diff: 3.1.1
      signale: 1.4.0
      yargs: 15.4.1
    dev: true
    engines:
      node: '>=10.18'
    hasBin: true
    resolution:
      integrity: sha512-9H+207eynBJElrQBHySZm+sIEoJeUhPA2zU4cdlY1QSInd2lnE8GRD2ALry9EassE22c9WW+aCREwBhro5AIIg==
  /semver-compare/1.0.0:
    dev: true
    resolution:
      integrity: sha1-De4hahyUGrN+nvsXiPavxf9VN/w=
  /semver-diff/3.1.1:
    dependencies:
      semver: 6.3.0
    dev: true
    engines:
      node: '>=8'
    resolution:
      integrity: sha512-GX0Ix/CJcHyB8c4ykpHGIAvLyOwOobtM/8d+TQkAd81/bEjgPHrfba41Vpesr7jX/t8Uh+R3EX9eAS5be+jQYg==
  /semver-regex/2.0.0:
    dev: true
    engines:
      node: '>=6'
    resolution:
      integrity: sha512-mUdIBBvdn0PLOeP3TEkMH7HHeUP3GjsXCwKarjv/kGmUFOYg1VqEemKhoQpWMu6X2I8kHeuVdGibLGkVK+/5Qw==
  /semver/5.7.1:
    dev: true
    hasBin: true
    resolution:
      integrity: sha512-sauaDf/PZdVgrLTNYHRtpXa1iRiKcaebiKQ1BJdpQlWH2lCvexQdX55snPFyK7QzpudqbCI0qXFfOasHdyNDGQ==
  /semver/6.3.0:
    dev: true
    hasBin: true
    resolution:
      integrity: sha512-b39TBaTSfV6yBrapU89p5fKekE2m/NwnDocOVruQFS1/veMgdzuPcnOM34M6CwxW8jH/lxEa5rBoDeUwu5HHTw==
  /semver/7.0.0:
    dev: true
    hasBin: true
    resolution:
      integrity: sha512-+GB6zVA9LWh6zovYQLALHwv5rb2PHGlJi3lfiqIHxR0uuwCgefcOJc59v9fv1w8GbStwxuuqqAjI9NMAOOgq1A==
  /semver/7.3.2:
    dev: true
    engines:
      node: '>=10'
    hasBin: true
    resolution:
      integrity: sha512-OrOb32TeeambH6UrhtShmF7CRDqhL6/5XpPNp2DuRH6+9QLw/orhp72j87v8Qa1ScDkvrrBNpZcDejAirJmfXQ==
  /serialize-javascript/4.0.0:
    dependencies:
      randombytes: 2.1.0
    dev: true
    resolution:
      integrity: sha512-GaNA54380uFefWghODBWEGisLZFj00nS5ACs6yHa9nLqlLpVLO8ChDGeKRjZnV4Nh4n0Qi7nhYZD/9fCPzEqkw==
  /set-blocking/2.0.0:
    dev: true
    resolution:
      integrity: sha1-BF+XgtARrppoA93TgrJDkrPYkPc=
  /set-value/2.0.1:
    dependencies:
      extend-shallow: 2.0.1
      is-extendable: 0.1.1
      is-plain-object: 2.0.4
      split-string: 3.1.0
    dev: true
    engines:
      node: '>=0.10.0'
    resolution:
      integrity: sha512-JxHc1weCN68wRY0fhCoXpyK55m/XPHafOmK4UWD7m2CI14GMcFypt4w/0+NV5f/ZMby2F6S2wwA7fgynh9gWSw==
  /shebang-command/1.2.0:
    dependencies:
      shebang-regex: 1.0.0
    dev: true
    engines:
      node: '>=0.10.0'
    resolution:
      integrity: sha1-RKrGW2lbAzmJaMOfNj/uXer98eo=
  /shebang-command/2.0.0:
    dependencies:
      shebang-regex: 3.0.0
    dev: true
    engines:
      node: '>=8'
    resolution:
      integrity: sha512-kHxr2zZpYtdmrN1qDjrrX/Z1rR1kG8Dx+gkpK1G4eXmvXswmcE1hTWBWYUzlraYw1/yZp6YuDY77YtvbN0dmDA==
  /shebang-regex/1.0.0:
    dev: true
    engines:
      node: '>=0.10.0'
    resolution:
      integrity: sha1-2kL0l0DAtC2yypcoVxyxkMmO/qM=
  /shebang-regex/3.0.0:
    dev: true
    engines:
      node: '>=8'
    resolution:
      integrity: sha512-7++dFhtcx3353uBaq8DDR4NuxBetBzC7ZQOhmTQInHEd6bSrXdiEyzCvG07Z44UYdLShWUyXt5M/yhz8ekcb1A==
  /shellwords/0.1.1:
    dev: true
    optional: true
    resolution:
      integrity: sha512-vFwSUfQvqybiICwZY5+DAWIPLKsWO31Q91JSKl3UYv+K5c2QRPzn0qzec6QPu1Qc9eHYItiP3NdJqNVqetYAww==
  /sift/7.0.1:
    dev: true
    resolution:
      integrity: sha512-oqD7PMJ+uO6jV9EQCl0LrRw1OwsiPsiFQR5AR30heR+4Dl7jBBbDLnNvWiak20tzZlSE1H7RB30SX/1j/YYT7g==
  /sigmund/1.0.1:
    dev: true
    resolution:
      integrity: sha1-P/IfGYytIXX587eBhT/ZTQ0ZtZA=
  /signal-exit/3.0.3:
    dev: true
    resolution:
      integrity: sha512-VUJ49FC8U1OxwZLxIbTTrDvLnf/6TDgxZcK8wxR8zs13xpx7xbG60ndBlhNrFi2EMuFRoeDoJO7wthSLq42EjA==
  /signale/1.4.0:
    dependencies:
      chalk: 2.4.2
      figures: 2.0.0
      pkg-conf: 2.1.0
    dev: true
    engines:
      node: '>=6'
    resolution:
      integrity: sha512-iuh+gPf28RkltuJC7W5MRi6XAjTDCAPC/prJUpQoG4vIP3MJZ+GTydVnodXA7pwvTKb2cA0m9OFZW/cdWy/I/w==
  /sisteransi/1.0.5:
    dev: true
    resolution:
      integrity: sha512-bLGGlR1QxBcynn2d5YmDX4MGjlZvy2MRBDRNHLJ8VI6l6+9FUiyTFNJ0IveOSP0bcXgVDPRcfGqA0pjaqUpfVg==
  /slash/3.0.0:
    dev: true
    engines:
      node: '>=8'
    resolution:
      integrity: sha512-g9Q1haeby36OSStwb4ntCGGGaKsaVSjQ68fBxoQcutl5fS1vuY18H3wSt3jFyFtrkx+Kz0V1G85A4MyAdDMi2Q==
  /slice-ansi/2.1.0:
    dependencies:
      ansi-styles: 3.2.1
      astral-regex: 1.0.0
      is-fullwidth-code-point: 2.0.0
    dev: true
    engines:
      node: '>=6'
    resolution:
      integrity: sha512-Qu+VC3EwYLldKa1fCxuuvULvSJOKEgk9pi8dZeCVK7TqBfUNTH4sFkk4joj8afVSfAYgJoSOetjx9QWOJ5mYoQ==
  /slice-ansi/3.0.0:
    dependencies:
      ansi-styles: 4.3.0
      astral-regex: 2.0.0
      is-fullwidth-code-point: 3.0.0
    dev: true
    engines:
      node: '>=8'
    resolution:
      integrity: sha512-pSyv7bSTC7ig9Dcgbw9AuRNUb5k5V6oDudjZoMBSr13qpLBG7tB+zgCkARjq7xIUgdz5P1Qe8u+rSGdouOOIyQ==
  /slice-ansi/4.0.0:
    dependencies:
      ansi-styles: 4.3.0
      astral-regex: 2.0.0
      is-fullwidth-code-point: 3.0.0
    dev: true
    engines:
      node: '>=10'
    resolution:
      integrity: sha512-qMCMfhY040cVHT43K9BFygqYbUPFZKHOg7K73mtTWJRb8pyP3fzf4Ixd5SzdEJQ6MRUg/WBnOLxghZtKKurENQ==
  /sliced/1.0.1:
    dev: true
    resolution:
      integrity: sha1-CzpmK10Ewxd7GSa+qCsD+Dei70E=
  /snapdragon-node/2.1.1:
    dependencies:
      define-property: 1.0.0
      isobject: 3.0.1
      snapdragon-util: 3.0.1
    dev: true
    engines:
      node: '>=0.10.0'
    resolution:
      integrity: sha512-O27l4xaMYt/RSQ5TR3vpWCAB5Kb/czIcqUFOM/C4fYcLnbZUc1PkjTAMjof2pBWaSTwOUd6qUHcFGVGj7aIwnw==
  /snapdragon-util/3.0.1:
    dependencies:
      kind-of: 3.2.2
    dev: true
    engines:
      node: '>=0.10.0'
    resolution:
      integrity: sha512-mbKkMdQKsjX4BAL4bRYTj21edOf8cN7XHdYUJEe+Zn99hVEYcMvKPct1IqNe7+AZPirn8BCDOQBHQZknqmKlZQ==
  /snapdragon/0.8.2:
    dependencies:
      base: 0.11.2
      debug: 2.6.9
      define-property: 0.2.5
      extend-shallow: 2.0.1
      map-cache: 0.2.2
      source-map: 0.5.7
      source-map-resolve: 0.5.3
      use: 3.1.1
    dev: true
    engines:
      node: '>=0.10.0'
    resolution:
      integrity: sha512-FtyOnWN/wCHTVXOMwvSv26d+ko5vWlIDD6zoUJ7LW8vh+ZBC8QdljveRP+crNrtBwioEUWy/4dMtbBjA4ioNlg==
  /source-map-resolve/0.5.3:
    dependencies:
      atob: 2.1.2
      decode-uri-component: 0.2.0
      resolve-url: 0.2.1
      source-map-url: 0.4.0
      urix: 0.1.0
    dev: true
    resolution:
      integrity: sha512-Htz+RnsXWk5+P2slx5Jh3Q66vhQj1Cllm0zvnaY98+NFx+Dv2CF/f5O/t8x+KaNdrdIAsruNzoh/KpialbqAnw==
  /source-map-resolve/0.6.0:
    dependencies:
      atob: 2.1.2
      decode-uri-component: 0.2.0
    dev: true
    resolution:
      integrity: sha512-KXBr9d/fO/bWo97NXsPIAW1bFSBOuCnjbNTBMO7N59hsv5i9yzRDfcYwwt0l04+VqnKC+EwzvJZIP/qkuMgR/w==
  /source-map-support/0.5.19:
    dependencies:
      buffer-from: 1.1.1
      source-map: 0.6.1
    dev: true
    resolution:
      integrity: sha512-Wonm7zOCIJzBGQdB+thsPar0kYuCIzYvxZwlBa87yi/Mdjv7Tip2cyVbLj5o0cFPN4EVkuTwb3GDDyUx2DGnGw==
  /source-map-url/0.4.0:
    dev: true
    resolution:
      integrity: sha1-PpNdfd1zYxuXZZlW1VEo6HtQhKM=
  /source-map/0.5.7:
    dev: true
    engines:
      node: '>=0.10.0'
    resolution:
      integrity: sha1-igOdLRAh0i0eoUyA2OpGi6LvP8w=
  /source-map/0.6.1:
    dev: true
    engines:
      node: '>=0.10.0'
    resolution:
      integrity: sha512-UjgapumWlbMhkBgzT7Ykc5YXUT46F0iKu8SGXq0bcwP5dz/h0Plj6enJqjz1Zbq2l5WaqYnrVbwWOWMyF3F47g==
  /source-map/0.7.3:
    dev: true
    engines:
      node: '>= 8'
    resolution:
      integrity: sha512-CkCj6giN3S+n9qrYiBTX5gystlENnRW5jZeNLHpe6aue+SrHcG5VYwujhW9s4dY31mEGsxBDrHR6oI69fTXsaQ==
  /sourcemap-codec/1.4.8:
    dev: true
    resolution:
      integrity: sha512-9NykojV5Uih4lgo5So5dtw+f0JgJX30KCNI8gwhz2J9A15wD0Ml6tjHKwf6fTSa6fAdVBdZeNOs9eJ71qCk8vA==
  /sparse-bitfield/3.0.3:
    dependencies:
      memory-pager: 1.5.0
    dev: true
    optional: true
    resolution:
      integrity: sha1-/0rm5oZWBWuks+eSqzM004JzyhE=
  /spawn-error-forwarder/1.0.0:
    dev: true
    resolution:
      integrity: sha1-Gv2Uc46ZmwNG17n8NzvlXgdXcCk=
  /spdx-correct/3.1.1:
    dependencies:
      spdx-expression-parse: 3.0.1
      spdx-license-ids: 3.0.6
    dev: true
    resolution:
      integrity: sha512-cOYcUWwhCuHCXi49RhFRCyJEK3iPj1Ziz9DpViV3tbZOwXD49QzIN3MpOLJNxh2qwq2lJJZaKMVw9qNi4jTC0w==
  /spdx-exceptions/2.3.0:
    dev: true
    resolution:
      integrity: sha512-/tTrYOC7PPI1nUAgx34hUpqXuyJG+DTHJTnIULG4rDygi4xu/tfgmq1e1cIRwRzwZgo4NLySi+ricLkZkw4i5A==
  /spdx-expression-parse/3.0.1:
    dependencies:
      spdx-exceptions: 2.3.0
      spdx-license-ids: 3.0.6
    dev: true
    resolution:
      integrity: sha512-cbqHunsQWnJNE6KhVSMsMeH5H/L9EpymbzqTQ3uLwNCLZ1Q481oWaofqH7nO6V07xlXwY6PhQdQ2IedWx/ZK4Q==
  /spdx-license-ids/3.0.6:
    dev: true
    resolution:
      integrity: sha512-+orQK83kyMva3WyPf59k1+Y525csj5JejicWut55zeTWANuN17qSiSLUXWtzHeNWORSvT7GLDJ/E/XiIWoXBTw==
  /split-string/3.1.0:
    dependencies:
      extend-shallow: 3.0.2
    dev: true
    engines:
      node: '>=0.10.0'
    resolution:
      integrity: sha512-NzNVhJDYpwceVVii8/Hu6DKfD2G+NrQHlS/V/qgv763EYudVwEcMQNxd2lh+0VrUByXN/oJkl5grOhYWvQUYiw==
  /split/1.0.1:
    dependencies:
      through: 2.3.8
    dev: true
    resolution:
      integrity: sha512-mTyOoPbrivtXnwnIxZRFYRrPNtEFKlpB2fvjSnCQUiAA6qAZzqwna5envK4uk6OIeP17CsdF3rSBGYVBsU0Tkg==
  /split2/1.0.0:
    dependencies:
      through2: 2.0.5
    dev: true
    resolution:
      integrity: sha1-UuLiIdiMdfmnP5BVbiY/+WdysxQ=
  /split2/2.2.0:
    dependencies:
      through2: 2.0.5
    dev: true
    resolution:
      integrity: sha512-RAb22TG39LhI31MbreBgIuKiIKhVsawfTgEGqKHTK87aG+ul/PB8Sqoi3I7kVdRWiCfrKxK3uo4/YUkpNvhPbw==
  /sprintf-js/1.0.3:
    dev: true
    resolution:
      integrity: sha1-BOaSb2YolTVPPdAVIDYzuFcpfiw=
  /sshpk/1.16.1:
    dependencies:
      asn1: 0.2.4
      assert-plus: 1.0.0
      bcrypt-pbkdf: 1.0.2
      dashdash: 1.14.1
      ecc-jsbn: 0.1.2
      getpass: 0.1.7
      jsbn: 0.1.1
      safer-buffer: 2.1.2
      tweetnacl: 0.14.5
    dev: true
    engines:
      node: '>=0.10.0'
    hasBin: true
    resolution:
      integrity: sha512-HXXqVUq7+pcKeLqqZj6mHFUMvXtOJt1uoUx09pFW6011inTMxqI8BA8PM95myrIyyKwdnzjdFjLiE6KBPVtJIg==
  /stack-utils/2.0.2:
    dependencies:
      escape-string-regexp: 2.0.0
    dev: true
    engines:
      node: '>=10'
    resolution:
      integrity: sha512-0H7QK2ECz3fyZMzQ8rH0j2ykpfbnd20BFtfg/SqVC2+sCTtcw0aDTGB7dk+de4U4uUeuz6nOtJcrkFFLG1B0Rg==
  /static-extend/0.1.2:
    dependencies:
      define-property: 0.2.5
      object-copy: 0.1.0
    dev: true
    engines:
      node: '>=0.10.0'
    resolution:
      integrity: sha1-YICcOcv/VTNyJv1eC1IPNB8ftcY=
  /stealthy-require/1.1.1:
    dev: true
    engines:
      node: '>=0.10.0'
    resolution:
      integrity: sha1-NbCYdbT/SfJqd35QmzCQoyJr8ks=
  /stream-combiner2/1.1.1:
    dependencies:
      duplexer2: 0.1.4
      readable-stream: 2.3.7
    dev: true
    resolution:
      integrity: sha1-+02KFCDqNidk4hrUeAOXvry0HL4=
  /stream-events/1.0.5:
    dependencies:
      stubs: 3.0.0
    dev: true
    resolution:
      integrity: sha512-E1GUzBSgvct8Jsb3v2X15pjzN1tYebtbLaMg+eBOUOAxgbLoSbT2NS91ckc5lJD1KfLjId+jXJRgo0qnV5Nerg==
  /string-argv/0.3.1:
    dev: true
    engines:
      node: '>=0.6.19'
    resolution:
      integrity: sha512-a1uQGz7IyVy9YwhqjZIZu1c8JO8dNIe20xBmSS6qu9kv++k3JGzCVmprbNN5Kn+BgzD5E7YYwg1CcjuJMRNsvg==
  /string-length/4.0.1:
    dependencies:
      char-regex: 1.0.2
      strip-ansi: 6.0.0
    dev: true
    engines:
      node: '>=10'
    resolution:
      integrity: sha512-PKyXUd0LK0ePjSOnWn34V2uD6acUWev9uy0Ft05k0E8xRW+SKcA0F7eMr7h5xlzfn+4O3N+55rduYyet3Jk+jw==
  /string-width/3.1.0:
    dependencies:
      emoji-regex: 7.0.3
      is-fullwidth-code-point: 2.0.0
      strip-ansi: 5.2.0
    dev: true
    engines:
      node: '>=6'
    resolution:
      integrity: sha512-vafcv6KjVZKSgz06oM/H6GDBrAtz8vdhQakGjFIvNrHA6y3HCF1CInLy+QLq8dTJPQ1b+KDUqDFctkdRW44e1w==
  /string-width/4.2.0:
    dependencies:
      emoji-regex: 8.0.0
      is-fullwidth-code-point: 3.0.0
      strip-ansi: 6.0.0
    dev: true
    engines:
      node: '>=8'
    resolution:
      integrity: sha512-zUz5JD+tgqtuDjMhwIg5uFVV3dtqZ9yQJlZVfq4I01/K5Paj5UHj7VyrQOJvzawSVlKpObApbfD0Ed6yJc+1eg==
  /string.prototype.trimend/1.0.1:
    dependencies:
      define-properties: 1.1.3
      es-abstract: 1.17.7
    dev: true
    resolution:
      integrity: sha512-LRPxFUaTtpqYsTeNKaFOw3R4bxIzWOnbQ837QfBylo8jIxtcbK/A/sMV7Q+OAV/vWo+7s25pOE10KYSjaSO06g==
  /string.prototype.trimstart/1.0.1:
    dependencies:
      define-properties: 1.1.3
      es-abstract: 1.17.7
    dev: true
    resolution:
      integrity: sha512-XxZn+QpvrBI1FOcg6dIpxUPgWCPuNXvMD72aaRaUQv1eD4e/Qy8i/hFTe0BUmD60p/QA6bh1avmuPTfNjqVWRw==
  /string_decoder/1.1.1:
    dependencies:
      safe-buffer: 5.1.2
    dev: true
    resolution:
      integrity: sha512-n/ShnvDi6FHbbVfviro+WojiFzv+s8MPMHBczVePfUpDJLwoLT0ht1l4YwBCbi8pJAveEEdnkHyPyTP/mzRfwg==
  /string_decoder/1.3.0:
    dependencies:
      safe-buffer: 5.2.1
    dev: true
    resolution:
      integrity: sha512-hkRX8U1WjJFd8LsDJ2yQ/wWWxaopEsABU1XfkM8A+j0+85JAGppt16cr1Whg6KIbb4okU6Mql6BOj+uup/wKeA==
  /stringify-object/3.3.0:
    dependencies:
      get-own-enumerable-property-symbols: 3.0.2
      is-obj: 1.0.1
      is-regexp: 1.0.0
    dev: true
    engines:
      node: '>=4'
    resolution:
      integrity: sha512-rHqiFh1elqCQ9WPLIC8I0Q/g/wj5J1eMkyoiD6eoQApWHP0FtlK7rqnhmabL5VUY9JQCcqwwvlOaSuutekgyrw==
  /strip-ansi/5.2.0:
    dependencies:
      ansi-regex: 4.1.0
    dev: true
    engines:
      node: '>=6'
    resolution:
      integrity: sha512-DuRs1gKbBqsMKIZlrffwlug8MHkcnpjs5VPmL1PAh+mA30U0DTotfDZ0d2UUsXpPmPmMMJ6W773MaA3J+lbiWA==
  /strip-ansi/6.0.0:
    dependencies:
      ansi-regex: 5.0.0
    dev: true
    engines:
      node: '>=8'
    resolution:
      integrity: sha512-AuvKTrTfQNYNIctbR1K/YGTR1756GycPsg7b9bdV9Duqur4gv6aKqHXah67Z8ImS7WEz5QVcOtlfW2rZEugt6w==
  /strip-bom/3.0.0:
    dev: true
    engines:
      node: '>=4'
    resolution:
      integrity: sha1-IzTBjpx1n3vdVv3vfprj1YjmjtM=
  /strip-bom/4.0.0:
    dev: true
    engines:
      node: '>=8'
    resolution:
      integrity: sha512-3xurFv5tEgii33Zi8Jtp55wEIILR9eh34FAW00PZf+JnSsTmV/ioewSgQl97JHvgjoRGwPShsWm+IdrxB35d0w==
  /strip-eof/1.0.0:
    dev: true
    engines:
      node: '>=0.10.0'
    resolution:
      integrity: sha1-u0P/VZim6wXYm1n80SnJgzE2Br8=
  /strip-final-newline/2.0.0:
    dev: true
    engines:
      node: '>=6'
    resolution:
      integrity: sha512-BrpvfNAE3dcvq7ll3xVumzjKjZQ5tI1sEUIKr3Uoks0XUl45St3FlatVqef9prk4jRDzhW6WZg+3bk93y6pLjA==
  /strip-indent/3.0.0:
    dependencies:
      min-indent: 1.0.1
    dev: true
    engines:
      node: '>=8'
    resolution:
      integrity: sha512-laJTa3Jb+VQpaC6DseHhF7dXVqHTfJPCRDaEbid/drOhgitgYku/letMUqOXFoWV0zIIUbjpdH2t+tYj4bQMRQ==
  /strip-json-comments/2.0.1:
    dev: true
    engines:
      node: '>=0.10.0'
    resolution:
      integrity: sha1-PFMZQukIwml8DsNEhYwobHygpgo=
  /strip-json-comments/3.1.1:
    dev: true
    engines:
      node: '>=8'
    resolution:
      integrity: sha512-6fPc+R4ihwqP6N/aIv2f1gMH8lOVtWQHoqC4yK6oSDVVocumAsfCqjkXnqiYMhmMwS/mEHLp7Vehlt3ql6lEig==
  /stubs/3.0.0:
    dev: true
    resolution:
      integrity: sha1-6NK6H6nJBXAwPAMLaQD31fiavls=
  /supports-color/5.5.0:
    dependencies:
      has-flag: 3.0.0
    dev: true
    engines:
      node: '>=4'
    resolution:
      integrity: sha512-QjVjwdXIt408MIiAqCX4oUKsgU2EqAGzs2Ppkm4aQYbjm+ZEWEcW4SfFNTr4uMNZma0ey4f5lgLrkB0aX0QMow==
  /supports-color/7.2.0:
    dependencies:
      has-flag: 4.0.0
    dev: true
    engines:
      node: '>=8'
    resolution:
      integrity: sha512-qpCAvRl9stuOHveKsn7HncJRvv501qIacKzQlO/+Lwxc9+0q2wLyv4Dfvt80/DPn2pqOBsJdDiogXGR9+OvwRw==
  /supports-hyperlinks/2.1.0:
    dependencies:
      has-flag: 4.0.0
      supports-color: 7.2.0
    dev: true
    engines:
      node: '>=8'
    resolution:
      integrity: sha512-zoE5/e+dnEijk6ASB6/qrK+oYdm2do1hjoLWrqUC/8WEIW1gbxFcKuBof7sW8ArN6e+AYvsE8HBGiVRWL/F5CA==
  /symbol-tree/3.2.4:
    dev: true
    resolution:
      integrity: sha512-9QNk5KwDF+Bvz+PyObkmSYjI5ksVUYtjW7AU22r2NKcfLJcXp96hkDWU3+XndOsUb+AQ9QhfzfCT2O+CNWT5Tw==
  /table/5.4.6:
    dependencies:
      ajv: 6.12.5
      lodash: 4.17.20
      slice-ansi: 2.1.0
      string-width: 3.1.0
    dev: true
    engines:
      node: '>=6.0.0'
    resolution:
      integrity: sha512-wmEc8m4fjnob4gt5riFRtTu/6+4rSe12TpAELNSqHMfF3IqnA+CH37USM6/YR3qRZv7e56kAEAtd6nKZaxe0Ug==
  /teeny-request/6.0.1:
    dependencies:
      http-proxy-agent: 4.0.1
      https-proxy-agent: 4.0.0
      node-fetch: 2.6.1
      stream-events: 1.0.5
      uuid: 3.4.0
    dev: true
    resolution:
      integrity: sha512-TAK0c9a00ELOqLrZ49cFxvPVogMUFaWY8dUsQc/0CuQPGF+BOxOQzXfE413BAk2kLomwNplvdtMpeaeGWmoc2g==
  /temp-dir/2.0.0:
    dev: true
    engines:
      node: '>=8'
    resolution:
      integrity: sha512-aoBAniQmmwtcKp/7BzsH8Cxzv8OL736p7v1ihGb5e9DJ9kTwGWHrQrVB5+lfVDzfGrdRzXch+ig7LHaY1JTOrg==
  /tempy/0.5.0:
    dependencies:
      is-stream: 2.0.0
      temp-dir: 2.0.0
      type-fest: 0.12.0
      unique-string: 2.0.0
    dev: true
    engines:
      node: '>=10'
    resolution:
      integrity: sha512-VEY96x7gbIRfsxqsafy2l5yVxxp3PhwAGoWMyC2D2Zt5DmEv+2tGiPOrquNRpf21hhGnKLVEsuqleqiZmKG/qw==
  /terminal-link/2.1.1:
    dependencies:
      ansi-escapes: 4.3.1
      supports-hyperlinks: 2.1.0
    dev: true
    engines:
      node: '>=8'
    resolution:
      integrity: sha512-un0FmiRUQNr5PJqy9kP7c40F5BOfpGlYTrxonDChEZB7pzZxRNp/bt+ymiy9/npwXya9KH99nJ/GXFIiUkYGFQ==
  /terser/5.3.4:
    dependencies:
      commander: 2.20.3
      source-map: 0.7.3
      source-map-support: 0.5.19
    dev: true
    engines:
      node: '>=6.0.0'
    hasBin: true
    resolution:
      integrity: sha512-dxuB8KQo8Gt6OVOeLg/rxfcxdNZI/V1G6ze1czFUzPeCFWZRtvZMgSzlZZ5OYBZ4HoG607F6pFPNLekJyV+yVw==
  /test-exclude/6.0.0:
    dependencies:
      '@istanbuljs/schema': 0.1.2
      glob: 7.1.6
      minimatch: 3.0.4
    dev: true
    engines:
      node: '>=8'
    resolution:
      integrity: sha512-cAGWPIyOHU6zlmg88jwm7VRyXnMN7iV68OGAbYDk/Mh/xC/pzVPlQtY6ngoIH/5/tciuhGfvESU8GrHrcxD56w==
  /text-extensions/1.9.0:
    dev: true
    engines:
      node: '>=0.10'
    resolution:
      integrity: sha512-wiBrwC1EhBelW12Zy26JeOUkQ5mRu+5o8rpsJk5+2t+Y5vE7e842qtZDQ2g1NpX/29HdyFeJ4nSIhI47ENSxlQ==
  /text-table/0.2.0:
    dev: true
    resolution:
      integrity: sha1-f17oI66AUgfACvLfSoTsP8+lcLQ=
  /throat/5.0.0:
    dev: true
    resolution:
      integrity: sha512-fcwX4mndzpLQKBS1DVYhGAcYaYt7vsHNIvQV+WXMvnow5cgjPphq5CaayLaGsjRdSCKZFNGt7/GYAuXaNOiYCA==
  /through/2.3.8:
    dev: true
    resolution:
      integrity: sha1-DdTJ/6q8NXlgsbckEV1+Doai4fU=
  /through2/2.0.5:
    dependencies:
      readable-stream: 2.3.7
      xtend: 4.0.2
    dev: true
    resolution:
      integrity: sha512-/mrRod8xqpA+IHSLyGCQ2s8SPHiCDEeQJSep1jqLYeEUClOFG2Qsh+4FU6G9VeqpZnGW/Su8LQGc4YKni5rYSQ==
  /through2/3.0.2:
    dependencies:
      inherits: 2.0.4
      readable-stream: 3.6.0
    dev: true
    resolution:
      integrity: sha512-enaDQ4MUyP2W6ZyT6EsMzqBPZaM/avg8iuo+l2d3QCs0J+6RaqkHV/2/lOwDTueBHeJ/2LG9lrLW3d5rWPucuQ==
  /tmpl/1.0.4:
    dev: true
    resolution:
      integrity: sha1-I2QN17QtAEM5ERQIIOXPRA5SHdE=
  /to-fast-properties/2.0.0:
    dev: true
    engines:
      node: '>=4'
    resolution:
      integrity: sha1-3F5pjL0HkmW8c+A3doGk5Og/YW4=
  /to-object-path/0.3.0:
    dependencies:
      kind-of: 3.2.2
    dev: true
    engines:
      node: '>=0.10.0'
    resolution:
      integrity: sha1-KXWIt7Dn4KwI4E5nL4XB9JmeF68=
  /to-regex-range/2.1.1:
    dependencies:
      is-number: 3.0.0
      repeat-string: 1.6.1
    dev: true
    engines:
      node: '>=0.10.0'
    resolution:
      integrity: sha1-fIDBe53+vlmeJzZ+DU3VWQFB2zg=
  /to-regex-range/5.0.1:
    dependencies:
      is-number: 7.0.0
    dev: true
    engines:
      node: '>=8.0'
    resolution:
      integrity: sha512-65P7iz6X5yEr1cwcgvQxbbIw7Uk3gOy5dIdtZ4rDveLqhrdJP+Li/Hx6tyK0NEb+2GCyneCMJiGqrADCSNk8sQ==
  /to-regex/3.0.2:
    dependencies:
      define-property: 2.0.2
      extend-shallow: 3.0.2
      regex-not: 1.0.2
      safe-regex: 1.1.0
    dev: true
    engines:
      node: '>=0.10.0'
    resolution:
      integrity: sha512-FWtleNAtZ/Ki2qtqej2CXTOayOH9bHDQF+Q48VpWyDXjbYxA4Yz8iDB31zXOBUlOHHKidDbqGVrTUvQMPmBGBw==
  /tough-cookie/2.5.0:
    dependencies:
      psl: 1.8.0
      punycode: 2.1.1
    dev: true
    engines:
      node: '>=0.8'
    resolution:
      integrity: sha512-nlLsUzgm1kfLXSXfRZMc1KLAugd4hqJHDTvc2hDIwS3mZAfMEuMbc03SujMF+GEcpaX/qboeycw6iO8JwVv2+g==
  /tough-cookie/3.0.1:
    dependencies:
      ip-regex: 2.1.0
      psl: 1.8.0
      punycode: 2.1.1
    dev: true
    engines:
      node: '>=6'
    resolution:
      integrity: sha512-yQyJ0u4pZsv9D4clxO69OEjLWYw+jbgspjTue4lTQZLfV0c5l1VmK2y1JK8E9ahdpltPOaAThPcp5nKPUgSnsg==
  /tr46/2.0.2:
    dependencies:
      punycode: 2.1.1
    dev: true
    engines:
      node: '>=8'
    resolution:
      integrity: sha512-3n1qG+/5kg+jrbTzwAykB5yRYtQCTqOGKq5U5PE3b0a1/mzo6snDhjGS0zJVJunO0NrT3Dg1MLy5TjWP/UJppg==
  /traverse/0.6.6:
    dev: true
    resolution:
      integrity: sha1-y99WD9e5r2MlAv7UD5GMFX6pcTc=
  /trim-newlines/3.0.0:
    dev: true
    engines:
      node: '>=8'
    resolution:
      integrity: sha512-C4+gOpvmxaSMKuEf9Qc134F1ZuOHVXKRbtEflf4NTtuuJDEIJ9p5PXsalL8SkeRw+qit1Mo+yuvMPAKwWg/1hA==
  /trim-off-newlines/1.0.1:
    dev: true
    engines:
      node: '>=0.10.0'
    resolution:
      integrity: sha1-n5up2e+odkw4dpi8v+sshI8RrbM=
  /ts-jest/26.4.4_jest@26.4.2+typescript@4.0.3:
    dependencies:
      '@types/jest': 26.0.15
      bs-logger: 0.2.6
      buffer-from: 1.1.1
      fast-json-stable-stringify: 2.1.0
      jest: 26.4.2
      jest-util: 26.6.2
      json5: 2.1.3
      lodash.memoize: 4.1.2
      make-error: 1.3.6
      mkdirp: 1.0.4
      semver: 7.3.2
      typescript: 4.0.3
      yargs-parser: 20.2.4
    dev: true
    engines:
      node: '>= 10'
    hasBin: true
    peerDependencies:
      jest: '>=26 <27'
      typescript: '>=3.8 <5.0'
    resolution:
      integrity: sha512-3lFWKbLxJm34QxyVNNCgXX1u4o/RV0myvA2y2Bxm46iGIjKlaY0own9gIckbjZJPn+WaJEnfPPJ20HHGpoq4yg==
  /ts-jest/26.4.4_typescript@4.0.3:
    dependencies:
      '@types/jest': 26.0.15
      bs-logger: 0.2.6
      buffer-from: 1.1.1
      fast-json-stable-stringify: 2.1.0
      jest-util: 26.6.2
      json5: 2.1.3
      lodash.memoize: 4.1.2
      make-error: 1.3.6
      mkdirp: 1.0.4
      semver: 7.3.2
      typescript: 4.0.3
      yargs-parser: 20.2.4
    dev: true
    engines:
      node: '>= 10'
    hasBin: true
    peerDependencies:
      jest: '>=26 <27'
      typescript: '>=3.8 <5.0'
    resolution:
      integrity: sha512-3lFWKbLxJm34QxyVNNCgXX1u4o/RV0myvA2y2Bxm46iGIjKlaY0own9gIckbjZJPn+WaJEnfPPJ20HHGpoq4yg==
  /tsconfig-paths/3.9.0:
    dependencies:
      '@types/json5': 0.0.29
      json5: 1.0.1
      minimist: 1.2.5
      strip-bom: 3.0.0
    dev: true
    resolution:
      integrity: sha512-dRcuzokWhajtZWkQsDVKbWyY+jgcLC5sqJhg2PSgf4ZkH2aHPvaOY8YWGhmjb68b5qqTfasSsDO9k7RUiEmZAw==
  /tslib/1.13.0:
    dev: true
    resolution:
      integrity: sha512-i/6DQjL8Xf3be4K/E6Wgpekn5Qasl1usyw++dAA35Ue5orEn65VIxOA+YvNNl9HV3qv70T7CNwjODHZrLwvd1Q==
  /tslib/1.14.1:
    dev: true
    resolution:
      integrity: sha512-Xni35NKzjgMrwevysHTCArtLDpPvye8zV/0E4EyYn43P7/7qvQwPh9BGkHewbMulVntbigmcT7rdX3BNo9wRJg==
  /tslib/2.0.1:
    dev: true
    resolution:
      integrity: sha512-SgIkNheinmEBgx1IUNirK0TUD4X9yjjBRTqqjggWCU3pUEqIk3/Uwl3yRixYKT6WjQuGiwDv4NomL3wqRCj+CQ==
  /tsutils/3.17.1_typescript@4.0.3:
    dependencies:
      tslib: 1.14.1
      typescript: 4.0.3
    dev: true
    engines:
      node: '>= 6'
    peerDependencies:
      typescript: '>=2.8.0 || >= 3.2.0-dev || >= 3.3.0-dev || >= 3.4.0-dev || >= 3.5.0-dev || >= 3.6.0-dev || >= 3.6.0-beta || >= 3.7.0-dev || >= 3.7.0-beta'
    resolution:
      integrity: sha512-kzeQ5B8H3w60nFY2g8cJIuH7JDpsALXySGtwGJ0p2LSjLgay3NdIpqq5SoOBe46bKDW2iq25irHCr8wjomUS2g==
  /tunnel-agent/0.6.0:
    dependencies:
      safe-buffer: 5.2.1
    dev: true
    resolution:
      integrity: sha1-J6XeoGs2sEoKmWZ3SykIaPD8QP0=
  /tweetnacl/0.14.5:
    dev: true
    resolution:
      integrity: sha1-WuaBd/GS1EViadEIr6k/+HQ/T2Q=
  /type-check/0.3.2:
    dependencies:
      prelude-ls: 1.1.2
    dev: true
    engines:
      node: '>= 0.8.0'
    resolution:
      integrity: sha1-WITKtRLPHTVeP7eE8wgEsrUg23I=
  /type-check/0.4.0:
    dependencies:
      prelude-ls: 1.2.1
    dev: true
    engines:
      node: '>= 0.8.0'
    resolution:
      integrity: sha512-XleUoc9uwGXqjWwXaUTZAmzMcFZ5858QA2vvx1Ur5xIcixXIP+8LnFDgRplU30us6teqdlskFfu+ae4K79Ooew==
  /type-detect/4.0.8:
    dev: true
    engines:
      node: '>=4'
    resolution:
      integrity: sha512-0fr/mIH1dlO+x7TlcMy+bIDqKPsw/70tVyeHW787goQjhmqaZe10uwLujubK9q9Lg6Fiho1KUKDYz0Z7k7g5/g==
  /type-fest/0.11.0:
    dev: true
    engines:
      node: '>=8'
    resolution:
      integrity: sha512-OdjXJxnCN1AvyLSzeKIgXTXxV+99ZuXl3Hpo9XpJAv9MBcHrrJOQ5kV7ypXOuQie+AmWG25hLbiKdwYTifzcfQ==
  /type-fest/0.12.0:
    dev: true
    engines:
      node: '>=10'
    resolution:
      integrity: sha512-53RyidyjvkGpnWPMF9bQgFtWp+Sl8O2Rp13VavmJgfAP9WWG6q6TkrKU8iyJdnwnfgHI6k2hTlgqH4aSdjoTbg==
  /type-fest/0.13.1:
    dev: true
    engines:
      node: '>=10'
    resolution:
      integrity: sha512-34R7HTnG0XIJcBSn5XhDd7nNFPRcXYRZrBB2O2jdKqYODldSzBAqzsWoZYYvduky73toYS/ESqxPvkDf/F0XMg==
  /type-fest/0.6.0:
    dev: true
    engines:
      node: '>=8'
    resolution:
      integrity: sha512-q+MB8nYR1KDLrgr4G5yemftpMC7/QLqVndBmEEdqzmNj5dcFOO4Oo8qlwZE3ULT3+Zim1F8Kq4cBnikNhlCMlg==
  /type-fest/0.8.1:
    dev: true
    engines:
      node: '>=8'
    resolution:
      integrity: sha512-4dbzIzqvjtgiM5rw1k5rEHtBANKmdudhGyBEajN01fEyhaAIhsoKNy6y7+IN93IfpFtwY9iqi7kD+xwKhQsNJA==
  /typedarray-to-buffer/3.1.5:
    dependencies:
      is-typedarray: 1.0.0
    dev: true
    resolution:
      integrity: sha512-zdu8XMNEDepKKR+XYOXAVPtWui0ly0NtohUscw+UmaHiAWT8hrV1rr//H6V+0DvJ3OQ19S979M0laLfX8rm82Q==
  /typescript/4.0.3:
    dev: true
    engines:
      node: '>=4.2.0'
    hasBin: true
    resolution:
      integrity: sha512-tEu6DGxGgRJPb/mVPIZ48e69xCn2yRmCgYmDugAVwmJ6o+0u1RI18eO7E7WBTLYLaEVVOhwQmcdhQHweux/WPg==
  /uglify-js/3.11.1:
    dev: true
    engines:
      node: '>=0.8.0'
    hasBin: true
    optional: true
    resolution:
      integrity: sha512-OApPSuJcxcnewwjSGGfWOjx3oix5XpmrK9Z2j0fTRlHGoZ49IU6kExfZTM0++fCArOOCet+vIfWwFHbvWqwp6g==
  /unicode-canonical-property-names-ecmascript/1.0.4:
    dev: true
    engines:
      node: '>=4'
    resolution:
      integrity: sha512-jDrNnXWHd4oHiTZnx/ZG7gtUTVp+gCcTTKr8L0HjlwphROEW3+Him+IpvC+xcJEFegapiMZyZe02CyuOnRmbnQ==
  /unicode-match-property-ecmascript/1.0.4:
    dependencies:
      unicode-canonical-property-names-ecmascript: 1.0.4
      unicode-property-aliases-ecmascript: 1.1.0
    dev: true
    engines:
      node: '>=4'
    resolution:
      integrity: sha512-L4Qoh15vTfntsn4P1zqnHulG0LdXgjSO035fEpdtp6YxXhMT51Q6vgM5lYdG/5X3MjS+k/Y9Xw4SFCY9IkR0rg==
  /unicode-match-property-value-ecmascript/1.2.0:
    dev: true
    engines:
      node: '>=4'
    resolution:
      integrity: sha512-wjuQHGQVofmSJv1uVISKLE5zO2rNGzM/KCYZch/QQvez7C1hUhBIuZ701fYXExuufJFMPhv2SyL8CyoIfMLbIQ==
  /unicode-property-aliases-ecmascript/1.1.0:
    dev: true
    engines:
      node: '>=4'
    resolution:
      integrity: sha512-PqSoPh/pWetQ2phoj5RLiaqIk4kCNwoV3CI+LfGmWLKI3rE3kl1h59XpX2BjgDrmbxD9ARtQobPGU1SguCYuQg==
  /union-value/1.0.1:
    dependencies:
      arr-union: 3.1.0
      get-value: 2.0.6
      is-extendable: 0.1.1
      set-value: 2.0.1
    dev: true
    engines:
      node: '>=0.10.0'
    resolution:
      integrity: sha512-tJfXmxMeWYnczCVs7XAEvIV7ieppALdyepWMkHkwciRpZraG/xwT+s2JN8+pr1+8jCRf80FFzvr+MpQeeoF4Xg==
  /unique-string/2.0.0:
    dependencies:
      crypto-random-string: 2.0.0
    dev: true
    engines:
      node: '>=8'
    resolution:
      integrity: sha512-uNaeirEPvpZWSgzwsPGtU2zVSTrn/8L5q/IexZmH0eH6SA73CmAA5U4GwORTxQAZs95TAXLNqeLoPPNO5gZfWg==
  /universal-user-agent/5.0.0:
    dependencies:
      os-name: 3.1.0
    dev: true
    resolution:
      integrity: sha512-B5TPtzZleXyPrUMKCpEHFmVhMN6EhmJYjG5PQna9s7mXeSqGTLap4OpqLl5FCEFUI3UBmllkETwKf/db66Y54Q==
  /universal-user-agent/6.0.0:
    dev: true
    resolution:
      integrity: sha512-isyNax3wXoKaulPDZWHQqbmIx1k2tb9fb3GGDBRxCscfYV2Ch7WxPArBsFEG8s/safwXTT7H4QGhaIkTp9447w==
  /universalify/0.1.2:
    dev: true
    engines:
      node: '>= 4.0.0'
    resolution:
      integrity: sha512-rBJeI5CXAlmy1pV+617WB9J63U6XcazHHF2f2dbJix4XzpUF0RS3Zbj0FGIOCAva5P/d/GBOYaACQ1w+0azUkg==
  /universalify/1.0.0:
    dev: true
    engines:
      node: '>= 10.0.0'
    resolution:
      integrity: sha512-rb6X1W158d7pRQBg5gkR8uPaSfiids68LTJQYOtEUhoJUWBdaQHsuT/EUduxXYxcrt4r5PJ4fuHW1MHT6p0qug==
  /unset-value/1.0.0:
    dependencies:
      has-value: 0.3.1
      isobject: 3.0.1
    dev: true
    engines:
      node: '>=0.10.0'
    resolution:
      integrity: sha1-g3aHP30jNRef+x5vw6jtDfyKtVk=
  /uri-js/4.4.0:
    dependencies:
      punycode: 2.1.1
    dev: true
    resolution:
      integrity: sha512-B0yRTzYdUCCn9n+F4+Gh4yIDtMQcaJsmYBDsTSG8g/OejKBodLQ2IHfN3bM7jUsRXndopT7OIXWdYqc1fjmV6g==
  /urix/0.1.0:
    deprecated: 'Please see https://github.com/lydell/urix#deprecated'
    dev: true
    resolution:
      integrity: sha1-2pN/emLiH+wf0Y1Js1wpNQZ6bHI=
  /url-join/4.0.1:
    dev: true
    resolution:
      integrity: sha512-jk1+QP6ZJqyOiuEI9AEWQfju/nB2Pw466kbA0LEZljHwKeMgd9WrAEgEGxjPDD2+TNbbb37rTyhEfrCXfuKXnA==
  /urlgrey/0.4.4:
    dev: true
    resolution:
      integrity: sha1-iS/pWWCAXoVRnxzUOJ8stMu3ZS8=
  /use/3.1.1:
    dev: true
    engines:
      node: '>=0.10.0'
    resolution:
      integrity: sha512-cwESVXlO3url9YWlFW/TA9cshCEhtu7IKJ/p5soJ/gGpj7vbvFrAY/eIioQ6Dw23KjZhYgiIo8HOs1nQ2vr/oQ==
  /util-deprecate/1.0.2:
    dev: true
    resolution:
      integrity: sha1-RQ1Nyfpw3nMnYvvS1KKJgUGaDM8=
  /uuid/3.4.0:
    dev: true
    hasBin: true
    resolution:
      integrity: sha512-HjSDRw6gZE5JMggctHBcjVak08+KEVhSIiDzFnT9S9aegmp85S/bReBVTb4QTFaRNptJ9kuYaNhnbNEOkbKb/A==
  /uuid/8.3.1:
    dev: true
    hasBin: true
    optional: true
    resolution:
      integrity: sha512-FOmRr+FmWEIG8uhZv6C2bTgEVXsHk08kE7mPlrBbEe+c3r9pjceVPgupIfNIhc4yx55H69OXANrUaSuu9eInKg==
  /v8-compile-cache/2.1.1:
    dev: true
    resolution:
      integrity: sha512-8OQ9CL+VWyt3JStj7HX7/ciTL2V3Rl1Wf5OL+SNTm0yK1KvtReVulksyeRnCANHHuUxHlQig+JJDlUhBt1NQDQ==
  /v8-to-istanbul/5.0.1:
    dependencies:
      '@types/istanbul-lib-coverage': 2.0.3
      convert-source-map: 1.7.0
      source-map: 0.7.3
    dev: true
    engines:
      node: '>=10.10.0'
    resolution:
      integrity: sha512-mbDNjuDajqYe3TXFk5qxcQy8L1msXNE37WTlLoqqpBfRsimbNcrlhQlDPntmECEcUvdC+AQ8CyMMf6EUx1r74Q==
  /validate-npm-package-license/3.0.4:
    dependencies:
      spdx-correct: 3.1.1
      spdx-expression-parse: 3.0.1
    dev: true
    resolution:
      integrity: sha512-DpKm2Ui/xN7/HQKCtpZxoRWBhZ9Z0kqtygG8XCgNQ8ZlDnxuQmWhj566j8fN4Cu3/JmbhsDo7fcAJq4s9h27Ew==
  /verror/1.10.0:
    dependencies:
      assert-plus: 1.0.0
      core-util-is: 1.0.2
      extsprintf: 1.3.0
    dev: true
    engines:
      '0': node >=0.6.0
    resolution:
      integrity: sha1-OhBcoXBTr1XW4nDB+CiGguGNpAA=
  /vue-template-compiler/2.6.12:
    dependencies:
      de-indent: 1.0.2
      he: 1.2.0
    dev: true
    resolution:
      integrity: sha512-OzzZ52zS41YUbkCBfdXShQTe69j1gQDZ9HIX8miuC9C3rBCk9wIRjLiZZLrmX9V+Ftq/YEyv1JaVr5Y/hNtByg==
  /vue/2.6.12:
    dev: true
    resolution:
      integrity: sha512-uhmLFETqPPNyuLLbsKz6ioJ4q7AZHzD8ZVFNATNyICSZouqP2Sz0rotWQC8UNBF6VGSCs5abnKJoStA6JbCbfg==
  /w3c-hr-time/1.0.2:
    dependencies:
      browser-process-hrtime: 1.0.0
    dev: true
    resolution:
      integrity: sha512-z8P5DvDNjKDoFIHK7q8r8lackT6l+jo/Ye3HOle7l9nICP9lf1Ci25fy9vHd0JOWewkIFzXIEig3TdKT7JQ5fQ==
  /w3c-xmlserializer/2.0.0:
    dependencies:
      xml-name-validator: 3.0.0
    dev: true
    engines:
      node: '>=10'
    resolution:
      integrity: sha512-4tzD0mF8iSiMiNs30BiLO3EpfGLZUT2MSX/G+o7ZywDzliWQ3OPtTZ0PTC3B3ca1UAf4cJMHB+2Bf56EriJuRA==
  /walker/1.0.7:
    dependencies:
      makeerror: 1.0.11
    dev: true
    resolution:
      integrity: sha1-L3+bj9ENZ3JisYqITijRlhjgKPs=
  /webidl-conversions/5.0.0:
    dev: true
    engines:
      node: '>=8'
    resolution:
      integrity: sha512-VlZwKPCkYKxQgeSbH5EyngOmRp7Ww7I9rQLERETtf5ofd9pGeswWiOtogpEO850jziPRarreGxn5QIiTqpb2wA==
  /webidl-conversions/6.1.0:
    dev: true
    engines:
      node: '>=10.4'
    resolution:
      integrity: sha512-qBIvFLGiBpLjfwmYAaHPXsn+ho5xZnGvyGvsarywGNc8VyQJUMHJ8OBKGGrPER0okBeMDaan4mNBlgBROxuI8w==
  /whatwg-encoding/1.0.5:
    dependencies:
      iconv-lite: 0.4.24
    dev: true
    resolution:
      integrity: sha512-b5lim54JOPN9HtzvK9HFXvBma/rnfFeqsic0hSpjtDbVxR3dJKLc+KB4V6GgiGOvl7CY/KNh8rxSo9DKQrnUEw==
  /whatwg-mimetype/2.3.0:
    dev: true
    resolution:
      integrity: sha512-M4yMwr6mAnQz76TbJm914+gPpB/nCwvZbJU28cUD6dR004SAxDLOOSUaB1JDRqLtaOV/vi0IC5lEAGFgrjGv/g==
  /whatwg-url/8.3.0:
    dependencies:
      lodash.sortby: 4.7.0
      tr46: 2.0.2
      webidl-conversions: 6.1.0
    dev: true
    engines:
      node: '>=10'
    resolution:
      integrity: sha512-BQRf/ej5Rp3+n7k0grQXZj9a1cHtsp4lqj01p59xBWFKdezR8sO37XnpafwNqiFac/v2Il12EIMjX/Y4VZtT8Q==
  /which-module/2.0.0:
    dev: true
    resolution:
      integrity: sha1-2e8H3Od7mQK4o6j6SzHD4/fm6Ho=
  /which-pm-runs/1.0.0:
    dev: true
    resolution:
      integrity: sha1-Zws6+8VS4LVd9rd4DKdGFfI60cs=
  /which/1.3.1:
    dependencies:
      isexe: 2.0.0
    dev: true
    hasBin: true
    resolution:
      integrity: sha512-HxJdYWq1MTIQbJ3nw0cqssHoTNU267KlrDuGZ1WYlxDStUtKUhOaJmh112/TZmHxxUfuJqPXSOm7tDyas0OSIQ==
  /which/2.0.2:
    dependencies:
      isexe: 2.0.0
    dev: true
    engines:
      node: '>= 8'
    hasBin: true
    resolution:
      integrity: sha512-BLI3Tl1TW3Pvl70l3yq3Y64i+awpwXqsGBYWkkqMtnbXgrMD+yj7rhW0kuEDxzJaYXGjEW5ogapKNMEKNMjibA==
  /windows-release/3.3.3:
    dependencies:
      execa: 1.0.0
    dev: true
    engines:
      node: '>=6'
    resolution:
      integrity: sha512-OSOGH1QYiW5yVor9TtmXKQvt2vjQqbYS+DqmsZw+r7xDwLXEeT3JGW0ZppFmHx4diyXmxt238KFR3N9jzevBRg==
  /word-wrap/1.2.3:
    dev: true
    engines:
      node: '>=0.10.0'
    resolution:
      integrity: sha512-Hz/mrNwitNRh/HUAtM/VT/5VH+ygD6DV7mYKZAtHOrbs8U7lvPS6xf7EJKMF0uW1KJCl0H701g3ZGus+muE5vQ==
  /wordwrap/1.0.0:
    dev: true
    resolution:
      integrity: sha1-J1hIEIkUVqQXHI0CJkQa3pDLyus=
  /wrap-ansi/6.2.0:
    dependencies:
      ansi-styles: 4.3.0
      string-width: 4.2.0
      strip-ansi: 6.0.0
    dev: true
    engines:
      node: '>=8'
    resolution:
      integrity: sha512-r6lPcBGxZXlIcymEu7InxDMhdW0KDxpLgoFLcguasxCaJ/SOIZwINatK9KY/tf+ZrlywOKU0UDj3ATXUBfxJXA==
  /wrappy/1.0.2:
    dev: true
    resolution:
      integrity: sha1-tSQ9jz7BqjXxNkYFvA0QNuMKtp8=
  /write-file-atomic/3.0.3:
    dependencies:
      imurmurhash: 0.1.4
      is-typedarray: 1.0.0
      signal-exit: 3.0.3
      typedarray-to-buffer: 3.1.5
    dev: true
    resolution:
      integrity: sha512-AvHcyZ5JnSfq3ioSyjrBkH9yW4m7Ayk8/9My/DD9onKeu/94fwrMocemO2QAJFAlnnDN+ZDS+ZjAR5ua1/PV/Q==
  /write/1.0.3:
    dependencies:
      mkdirp: 0.5.5
    dev: true
    engines:
      node: '>=4'
    resolution:
      integrity: sha512-/lg70HAjtkUgWPVZhZcm+T4hkL8Zbtp1nFNOn3lRrxnlv50SRBv7cR7RqR+GMsd3hUXy9hWBo4CHTbFTcOYwig==
  /ws/7.3.1:
    dev: true
    engines:
      node: '>=8.3.0'
    peerDependencies:
      bufferutil: ^4.0.1
      utf-8-validate: ^5.0.2
    peerDependenciesMeta:
      bufferutil:
        optional: true
      utf-8-validate:
        optional: true
    resolution:
      integrity: sha512-D3RuNkynyHmEJIpD2qrgVkc9DQ23OrN/moAwZX4L8DfvszsJxpjQuUq3LMx6HoYji9fbIOBY18XWBsAux1ZZUA==
  /xml-name-validator/3.0.0:
    dev: true
    resolution:
      integrity: sha512-A5CUptxDsvxKJEU3yO6DuWBSJz/qizqzJKOMIfUJHETbBw/sFaDxgd6fxm1ewUaM0jZ444Fc5vC5ROYurg/4Pw==
  /xmlchars/2.2.0:
    dev: true
    resolution:
      integrity: sha512-JZnDKK8B0RCDw84FNdDAIpZK+JuJw+s7Lz8nksI7SIuU3UXJJslUthsi+uWBUYOwPFwW7W7PRLRfUKpxjtjFCw==
  /xtend/4.0.2:
    dev: true
    engines:
      node: '>=0.4'
    resolution:
      integrity: sha512-LKYU1iAXJXUgAXn9URjiu+MWhyUXHsvfp7mcuYm9dSUKK0/CjtrUwFAxD82/mCWbtLsGjFIad0wIsod4zrTAEQ==
  /y18n/4.0.0:
    dev: true
    resolution:
      integrity: sha512-r9S/ZyXu/Xu9q1tYlpsLIsa3EeLXXk0VwlxqTcFRfg9EhMW+17kbt9G0NrgCmhGb5vT2hyhJZLfDGx+7+5Uj/w==
  /yallist/2.1.2:
    dev: true
    resolution:
      integrity: sha1-HBH5IY8HYImkfdUS+TxmmaaoHVI=
  /yallist/4.0.0:
    dev: true
    resolution:
      integrity: sha512-3wdGidZyq5PB084XLES5TpOSRA3wjXAlIWMhum2kRcv/41Sn2emQ0dycQW4uZXLejwKvg6EsvbdlVL+FYEct7A==
  /yaml/1.10.0:
    dev: true
    engines:
      node: '>= 6'
    resolution:
      integrity: sha512-yr2icI4glYaNG+KWONODapy2/jDdMSDnrONSjblABjD9B4Z5LgiircSt8m8sRZFNi08kG9Sm0uSHtEmP3zaEGg==
  /yargs-parser/18.1.3:
    dependencies:
      camelcase: 5.3.1
      decamelize: 1.2.0
    dev: true
    engines:
      node: '>=6'
    resolution:
      integrity: sha512-o50j0JeToy/4K6OZcaQmW6lyXXKhq7csREXcDwk2omFPJEwUNOVtJKvmDr9EI1fAJZUyZcRF7kxGBWmRXudrCQ==
  /yargs-parser/20.2.4:
    dev: true
    engines:
      node: '>=10'
    resolution:
      integrity: sha512-WOkpgNhPTlE73h4VFAFsOnomJVaovO8VqLDzy5saChRBFQFBoMYirowyW+Q9HB4HFF4Z7VZTiG3iSzJJA29yRA==
  /yargs/15.3.0:
    dependencies:
      cliui: 6.0.0
      decamelize: 1.2.0
      find-up: 4.1.0
      get-caller-file: 2.0.5
      require-directory: 2.1.1
      require-main-filename: 2.0.0
      set-blocking: 2.0.0
      string-width: 4.2.0
      which-module: 2.0.0
      y18n: 4.0.0
      yargs-parser: 18.1.3
    dev: true
    engines:
      node: '>=8'
    resolution:
      integrity: sha512-g/QCnmjgOl1YJjGsnUg2SatC7NUYEiLXJqxNOQU9qSpjzGtGXda9b+OKccr1kLTy8BN9yqEyqfq5lxlwdc13TA==
  /yargs/15.4.1:
    dependencies:
      cliui: 6.0.0
      decamelize: 1.2.0
      find-up: 4.1.0
      get-caller-file: 2.0.5
      require-directory: 2.1.1
      require-main-filename: 2.0.0
      set-blocking: 2.0.0
      string-width: 4.2.0
      which-module: 2.0.0
      y18n: 4.0.0
      yargs-parser: 18.1.3
    dev: true
    engines:
      node: '>=8'
    resolution:
      integrity: sha512-aePbxDmcYW++PaqBsJ+HYUFwCdv4LVvdnhBy78E57PIor8/OVvhMrADFFEDh8DHDFRv/O9i3lPhsENjO7QX0+A==
  /zone.js/0.10.3:
    dev: true
    resolution:
      integrity: sha512-LXVLVEq0NNOqK/fLJo3d0kfzd4sxwn2/h67/02pjCjfKDxgx1i9QqpvtHD8CrBnSSwMw5+dy11O7FRX5mkO7Cg==<|MERGE_RESOLUTION|>--- conflicted
+++ resolved
@@ -59,12 +59,7 @@
       '@semantic-release/npm': 7.0.6_semantic-release@17.1.1
       '@types/jest': 26.0.15
       '@types/node': 14.11.2
-<<<<<<< HEAD
-      '@typescript-eslint/eslint-plugin': 4.5.0_eslint@7.10.0+typescript@4.0.3
-=======
       '@typescript-eslint/eslint-plugin': 4.7.0_eslint@7.10.0+typescript@4.0.3
-      babel-jest: 26.3.0_@babel+core@7.11.6
->>>>>>> 7e73a23e
       chai: 4.2.0
       chai-spies: 1.0.0_chai@4.2.0
       eslint: 7.10.0
@@ -76,12 +71,8 @@
       rollup: 2.28.2
       rollup-plugin-sourcemaps: 0.6.2_234a6cd3a876825e4a85aa8d458a02a6
       rollup-plugin-terser: 7.0.2_rollup@2.28.2
-<<<<<<< HEAD
       semantic-release: 17.1.1_semantic-release@17.1.1
       ts-jest: 26.4.4_jest@26.4.2+typescript@4.0.3
-=======
-      semantic-release: 17.1.1
->>>>>>> 7e73a23e
       typescript: 4.0.3
     specifiers:
       '@babel/core': ^7.8.4
@@ -97,13 +88,8 @@
       '@semantic-release/npm': ^7.0.5
       '@types/jest': ^26.0.15
       '@types/node': ^14.0.5
-<<<<<<< HEAD
-      '@typescript-eslint/eslint-plugin': 4.5.0
+      '@typescript-eslint/eslint-plugin': 4.7.0
       '@ucast/mongo2js': ^1.3.0
-=======
-      '@typescript-eslint/eslint-plugin': 4.7.0
-      babel-jest: ^26.0.0
->>>>>>> 7e73a23e
       chai: ^4.1.0
       chai-spies: ^1.0.0
       eslint: ^7.1.0
@@ -139,12 +125,7 @@
       '@semantic-release/git': 9.0.0_semantic-release@17.1.1
       '@semantic-release/github': 7.1.1_semantic-release@17.1.1
       '@semantic-release/npm': 7.0.6_semantic-release@17.1.1
-<<<<<<< HEAD
-      '@typescript-eslint/eslint-plugin': 4.5.0_eslint@7.10.0+typescript@4.0.3
-=======
       '@typescript-eslint/eslint-plugin': 4.7.0_eslint@7.10.0+typescript@4.0.3
-      babel-jest: 26.3.0_@babel+core@7.11.6
->>>>>>> 7e73a23e
       chai: 4.2.0
       chai-spies: 1.0.0_chai@4.2.0
       eslint: 7.10.0
@@ -157,12 +138,8 @@
       rollup-plugin-sourcemaps: 0.6.2_rollup@2.28.2
       rollup-plugin-terser: 7.0.2_rollup@2.28.2
       rxjs: 6.6.3
-<<<<<<< HEAD
       semantic-release: 17.1.1_semantic-release@17.1.1
       ts-jest: 26.4.4_jest@26.4.2+typescript@4.0.3
-=======
-      semantic-release: 17.1.1
->>>>>>> 7e73a23e
       tslib: 2.0.1
       typescript: 4.0.3
       zone.js: 0.10.3
@@ -186,12 +163,7 @@
       '@semantic-release/git': ^9.0.0
       '@semantic-release/github': ^7.0.7
       '@semantic-release/npm': ^7.0.5
-<<<<<<< HEAD
-      '@typescript-eslint/eslint-plugin': 4.5.0
-=======
       '@typescript-eslint/eslint-plugin': 4.7.0
-      babel-jest: ^26.0.0
->>>>>>> 7e73a23e
       chai: ^4.1.0
       chai-spies: ^1.0.0
       eslint: ^7.1.0
@@ -240,12 +212,8 @@
       rollup: 2.28.2
       rollup-plugin-sourcemaps: 0.6.2_rollup@2.28.2
       rollup-plugin-terser: 7.0.2_rollup@2.28.2
-<<<<<<< HEAD
       semantic-release: 17.1.1_semantic-release@17.1.1
       ts-jest: 26.4.4_jest@26.4.2+typescript@4.0.3
-=======
-      semantic-release: 17.1.1
->>>>>>> 7e73a23e
       typescript: 4.0.3
     specifiers:
       '@babel/core': ^7.8.4
@@ -295,12 +263,7 @@
       '@semantic-release/github': 7.1.1_semantic-release@17.1.1
       '@semantic-release/npm': 7.0.6_semantic-release@17.1.1
       '@types/mongoose': 5.7.36
-<<<<<<< HEAD
-      '@typescript-eslint/eslint-plugin': 4.5.0_eslint@7.10.0+typescript@4.0.3
-=======
       '@typescript-eslint/eslint-plugin': 4.7.0_eslint@7.10.0+typescript@4.0.3
-      babel-jest: 26.3.0_@babel+core@7.11.6
->>>>>>> 7e73a23e
       chai: 4.2.0
       chai-spies: 1.0.0_chai@4.2.0
       eslint: 7.10.0
@@ -308,16 +271,12 @@
       eslint-config-airbnb-typescript: 12.0.0_6ebe040d5504fe629cc4b7bece03a45f
       eslint-plugin-import: 2.22.1_eslint@7.10.0
       jest: 26.4.2
-      mongoose: 5.10.7
+      mongoose: 5.10.7_mongoose@5.10.7
       rollup: 2.28.2
       rollup-plugin-sourcemaps: 0.6.2_rollup@2.28.2
       rollup-plugin-terser: 7.0.2_rollup@2.28.2
-<<<<<<< HEAD
       semantic-release: 17.1.1_semantic-release@17.1.1
       ts-jest: 26.4.4_jest@26.4.2+typescript@4.0.3
-=======
-      semantic-release: 17.1.1
->>>>>>> 7e73a23e
       typescript: 4.0.3
     specifiers:
       '@babel/core': ^7.8.4
@@ -333,12 +292,7 @@
       '@semantic-release/github': ^7.0.7
       '@semantic-release/npm': ^7.0.5
       '@types/mongoose': ^5.7.0
-<<<<<<< HEAD
-      '@typescript-eslint/eslint-plugin': 4.5.0
-=======
       '@typescript-eslint/eslint-plugin': 4.7.0
-      babel-jest: ^26.0.0
->>>>>>> 7e73a23e
       chai: ^4.1.0
       chai-spies: ^1.0.0
       eslint: ^7.1.0
@@ -370,12 +324,7 @@
       '@testing-library/react-hooks': 3.4.2_1fb72ba09e79ce5bfd91e4d67e1015b7
       '@types/node': 14.11.2
       '@types/react': 16.9.50
-<<<<<<< HEAD
-      '@typescript-eslint/eslint-plugin': 4.5.0_eslint@7.10.0+typescript@4.0.3
-=======
       '@typescript-eslint/eslint-plugin': 4.7.0_eslint@7.10.0+typescript@4.0.3
-      babel-jest: 26.3.0_@babel+core@7.11.6
->>>>>>> 7e73a23e
       chai: 4.2.0
       chai-spies: 1.0.0_chai@4.2.0
       eslint: 7.10.0
@@ -388,12 +337,8 @@
       rollup: 2.28.2
       rollup-plugin-sourcemaps: 0.6.2_234a6cd3a876825e4a85aa8d458a02a6
       rollup-plugin-terser: 7.0.2_rollup@2.28.2
-<<<<<<< HEAD
       semantic-release: 17.1.1_semantic-release@17.1.1
       ts-jest: 26.4.4_jest@26.4.2+typescript@4.0.3
-=======
-      semantic-release: 17.1.1
->>>>>>> 7e73a23e
       typescript: 4.0.3
     specifiers:
       '@babel/core': ^7.8.4
@@ -411,12 +356,7 @@
       '@testing-library/react-hooks': ^3.2.1
       '@types/node': ^14.0.5
       '@types/react': ^16.9.19
-<<<<<<< HEAD
-      '@typescript-eslint/eslint-plugin': 4.5.0
-=======
       '@typescript-eslint/eslint-plugin': 4.7.0
-      babel-jest: ^26.0.0
->>>>>>> 7e73a23e
       chai: ^4.1.0
       chai-spies: ^1.0.0
       eslint: ^7.1.0
@@ -458,12 +398,8 @@
       rollup: 2.28.2
       rollup-plugin-sourcemaps: 0.6.2_rollup@2.28.2
       rollup-plugin-terser: 7.0.2_rollup@2.28.2
-<<<<<<< HEAD
       semantic-release: 17.1.1_semantic-release@17.1.1
       ts-jest: 26.4.4_jest@26.4.2+typescript@4.0.3
-=======
-      semantic-release: 17.1.1
->>>>>>> 7e73a23e
       typescript: 4.0.3
       vue: 2.6.12
       vue-template-compiler: 2.6.12
@@ -497,7 +433,7 @@
       typescript: ~4.0.3
       vue: ^2.5.13
       vue-template-compiler: ^2.5.13
-lockfileVersion: 5.2
+lockfileVersion: 5.1
 packages:
   /@abraham/reflection/0.7.0:
     dev: true
@@ -1630,7 +1566,7 @@
       jest-haste-map: 26.3.0
       jest-message-util: 26.3.0
       jest-regex-util: 26.0.0
-      jest-resolve: 26.4.0
+      jest-resolve: 26.4.0_jest-resolve@26.4.0
       jest-resolve-dependencies: 26.4.2
       jest-runner: 26.4.2
       jest-runtime: 26.4.2
@@ -1700,7 +1636,7 @@
       istanbul-lib-source-maps: 4.0.0
       istanbul-reports: 3.0.2
       jest-haste-map: 26.3.0
-      jest-resolve: 26.4.0
+      jest-resolve: 26.4.0_jest-resolve@26.4.0
       jest-util: 26.3.0
       jest-worker: 26.3.0
       slash: 3.0.0
@@ -1966,7 +1902,7 @@
       aggregate-error: 3.1.0
       fs-extra: 9.0.1
       lodash: 4.17.20
-      semantic-release: 17.1.1
+      semantic-release: 17.1.1_semantic-release@17.1.1
     dev: true
     engines:
       node: '>=10.18'
@@ -1983,7 +1919,7 @@
       import-from: 3.0.0
       lodash: 4.17.20
       micromatch: 4.0.2
-      semantic-release: 17.1.1
+      semantic-release: 17.1.1_semantic-release@17.1.1
     dev: true
     engines:
       node: '>=10.18'
@@ -2005,7 +1941,7 @@
       lodash: 4.17.20
       micromatch: 4.0.2
       p-reduce: 2.1.0
-      semantic-release: 17.1.1
+      semantic-release: 17.1.1_semantic-release@17.1.1
     dev: true
     engines:
       node: '>=10.18'
@@ -2030,7 +1966,7 @@
       mime: 2.4.6
       p-filter: 2.1.0
       p-retry: 4.2.0
-      semantic-release: 17.1.1
+      semantic-release: 17.1.1_semantic-release@17.1.1
       url-join: 4.0.1
     dev: true
     engines:
@@ -2052,7 +1988,7 @@
       rc: 1.2.8
       read-pkg: 5.2.0
       registry-auth-token: 4.2.0
-      semantic-release: 17.1.1
+      semantic-release: 17.1.1_semantic-release@17.1.1
       semver: 7.3.2
       tempy: 0.5.0
     dev: true
@@ -2074,7 +2010,7 @@
       into-stream: 5.1.1
       lodash: 4.17.20
       read-pkg-up: 7.0.1
-      semantic-release: 17.1.1
+      semantic-release: 17.1.1_semantic-release@17.1.1
     dev: true
     engines:
       node: '>=10.18'
@@ -2281,17 +2217,13 @@
     dev: true
     resolution:
       integrity: sha512-Gf4u3EjaPNcC9cTu4/j2oN14nSVhr8PQ+BvBcBQHAhDZfl0bVIiLgvnRXv/dn58XhTm9UXvBpvJpDlwV65QxOA==
-<<<<<<< HEAD
   /@types/yargs/15.0.9:
     dependencies:
       '@types/yargs-parser': 15.0.0
     dev: true
     resolution:
       integrity: sha512-HmU8SeIRhZCWcnRskCs36Q1Q00KBV6Cqh/ora8WN1+22dY07AZdn6Gel8QZ3t26XYPImtcL8WV/eqjhVmMEw4g==
-  /@typescript-eslint/eslint-plugin/4.5.0_eslint@7.10.0+typescript@4.0.3:
-=======
   /@typescript-eslint/eslint-plugin/4.7.0_eslint@7.10.0+typescript@4.0.3:
->>>>>>> 7e73a23e
     dependencies:
       '@typescript-eslint/experimental-utils': 4.7.0_eslint@7.10.0+typescript@4.0.3
       '@typescript-eslint/scope-manager': 4.7.0
@@ -2439,8 +2371,7 @@
     engines:
       node: ^8.10.0 || ^10.13.0 || >=11.10.1
     resolution:
-<<<<<<< HEAD
-      integrity: sha512-UHq4FSa55NDZqscRU//O5ROFhHa9Hqn9KWTEvJGTArtTQp5GKv9Zqf6d/Q3YXXcFv4woyBml7fJQlQ+OuqRcHA==
+      integrity: sha512-aDJDWuCRsf1lXOtignlfiPODkzSxxop7D0rZ91L6ZuMlcMCSh0YyK+gAfo5zN/ih6WxMwhoXgJWC3cWQdaKC+A==
   /@ucast/core/1.5.0:
     dev: false
     resolution:
@@ -2465,9 +2396,6 @@
     dev: false
     resolution:
       integrity: sha512-xJ6bAy8NQSzSKs1eusRvAejTp4qIQ0/gC1LsUzAw+LMWEaNsRYGnhsTPT4M8aMcAzpSNwb2vIRnxiuG/er8QCA==
-=======
-      integrity: sha512-aDJDWuCRsf1lXOtignlfiPODkzSxxop7D0rZ91L6ZuMlcMCSh0YyK+gAfo5zN/ih6WxMwhoXgJWC3cWQdaKC+A==
->>>>>>> 7e73a23e
   /@vue/test-utils/1.1.0_ae554d8947d7e926b014dda25865f517:
     dependencies:
       dom-event-types: 1.0.0
@@ -3674,6 +3602,7 @@
   /debug/4.2.0:
     dependencies:
       ms: 2.1.2
+    deprecated: 'Debug versions >=3.2.0 <3.2.7 || >=4 <4.3.1 have a low-severity ReDos regression when used in a Node.js environment. It is recommended you upgrade to 3.2.7 or 4.3.1. (https://github.com/visionmedia/debug/issues/797)'
     dev: true
     engines:
       node: '>=6.0'
@@ -5359,7 +5288,7 @@
       jest-get-type: 26.3.0
       jest-jasmine2: 26.4.2
       jest-regex-util: 26.0.0
-      jest-resolve: 26.4.0
+      jest-resolve: 26.4.0_jest-resolve@26.4.0
       jest-util: 26.3.0
       jest-validate: 26.4.2
       micromatch: 4.0.2
@@ -5537,7 +5466,7 @@
       integrity: sha512-PeaRrg8Dc6mnS35gOo/CbZovoDPKAeB1FICZiuagAgGvbWdNNyjQjkOaGUa/3N3JtpQ/Mh9P4A2D4Fv51NnP8Q==
   /jest-pnp-resolver/1.2.2_jest-resolve@26.4.0:
     dependencies:
-      jest-resolve: 26.4.0
+      jest-resolve: 26.4.0_jest-resolve@26.4.0
     dev: true
     engines:
       node: '>=6'
@@ -5564,7 +5493,7 @@
       node: '>= 10.14.2'
     resolution:
       integrity: sha512-ADHaOwqEcVc71uTfySzSowA/RdxUpCxhxa2FNLiin9vWLB1uLPad3we+JSSROq5+SrL9iYPdZZF8bdKM7XABTQ==
-  /jest-resolve/26.4.0:
+  /jest-resolve/26.4.0_jest-resolve@26.4.0:
     dependencies:
       '@jest/types': 26.3.0
       chalk: 4.1.0
@@ -5577,6 +5506,8 @@
     dev: true
     engines:
       node: '>= 10.14.2'
+    peerDependencies:
+      jest-resolve: '*'
     resolution:
       integrity: sha512-bn/JoZTEXRSlEx3+SfgZcJAVuTMOksYq9xe9O6s4Ekg84aKBObEaVXKOEilULRqviSLAYJldnoWV9c07kwtiCg==
   /jest-runner/26.4.2:
@@ -5595,7 +5526,7 @@
       jest-haste-map: 26.3.0
       jest-leak-detector: 26.4.2
       jest-message-util: 26.3.0
-      jest-resolve: 26.4.0
+      jest-resolve: 26.4.0_jest-resolve@26.4.0
       jest-runtime: 26.4.2
       jest-util: 26.3.0
       jest-worker: 26.3.0
@@ -5627,7 +5558,7 @@
       jest-message-util: 26.3.0
       jest-mock: 26.3.0
       jest-regex-util: 26.0.0
-      jest-resolve: 26.4.0
+      jest-resolve: 26.4.0_jest-resolve@26.4.0
       jest-snapshot: 26.4.2
       jest-util: 26.3.0
       jest-validate: 26.4.2
@@ -5662,7 +5593,7 @@
       jest-haste-map: 26.3.0
       jest-matcher-utils: 26.4.2
       jest-message-util: 26.3.0
-      jest-resolve: 26.4.0
+      jest-resolve: 26.4.0_jest-resolve@26.4.0
       natural-compare: 1.4.0
       pretty-format: 26.4.2
       semver: 7.3.2
@@ -6379,13 +6310,13 @@
       integrity: sha512-sSZOb04w3HcnrrXC82NEh/YGCmBuRgR+C1hZgmmv4L6dBz4BkRse6Y8/q/neXer9i95fKUBbFi4KgeceXmbsOA==
   /mongoose-legacy-pluralize/1.0.2_mongoose@5.10.7:
     dependencies:
-      mongoose: 5.10.7
+      mongoose: 5.10.7_mongoose@5.10.7
     dev: true
     peerDependencies:
       mongoose: '*'
     resolution:
       integrity: sha512-Yo/7qQU4/EyIS8YDFSeenIvXxZN+ld7YdV9LqFVQJzTLye8unujAWPZ4NWKfFA+RNjh+wvTWKY9Z3E5XM6ZZiQ==
-  /mongoose/5.10.7:
+  /mongoose/5.10.7_mongoose@5.10.7:
     dependencies:
       bson: 1.1.5
       kareem: 2.3.1
@@ -6401,6 +6332,8 @@
     dev: true
     engines:
       node: '>=4.0.0'
+    peerDependencies:
+      mongoose: '*'
     resolution:
       integrity: sha512-oiofFrD4I5p3PhJXn49QyrU1nX5CY01qhPkfMMrXYPhkfGLEJVwFVO+0PsCxD91A2kQP+d/iFyk5U8e86KI8eQ==
   /mpath/0.7.0:
@@ -7706,7 +7639,7 @@
     dev: true
     resolution:
       integrity: sha512-n/zwRWRYSUj0/3g/otKDRPMh6qv2SYMWNq85IEa8iZyAv8od9zDYpGSnpBEjNgcMNq6Scbu5KfIPxNF72R/2EA==
-  /semantic-release/17.1.1:
+  /semantic-release/17.1.1_semantic-release@17.1.1:
     dependencies:
       '@semantic-release/commit-analyzer': 8.0.1_semantic-release@17.1.1
       '@semantic-release/error': 2.2.0
@@ -7740,6 +7673,8 @@
     engines:
       node: '>=10.18'
     hasBin: true
+    peerDependencies:
+      semantic-release: '*'
     resolution:
       integrity: sha512-9H+207eynBJElrQBHySZm+sIEoJeUhPA2zU4cdlY1QSInd2lnE8GRD2ALry9EassE22c9WW+aCREwBhro5AIIg==
   /semver-compare/1.0.0:
